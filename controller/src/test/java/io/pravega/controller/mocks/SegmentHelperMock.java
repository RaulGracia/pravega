--- conflicted
+++ resolved
@@ -53,11 +53,7 @@
 public class SegmentHelperMock {
     private static final int SERVICE_PORT = 12345;
     public static SegmentHelper getSegmentHelperMock() {
-<<<<<<< HEAD
-        SegmentHelper helper = spy(new SegmentHelper(mock(ConnectionPool.class), mock(HostControllerStore.class)));
-=======
-        SegmentHelper helper = spy(new SegmentHelper(mock(ConnectionFactory.class), mock(HostControllerStore.class), mock(ScheduledExecutorService.class)));
->>>>>>> 4aebd1ba
+        SegmentHelper helper = spy(new SegmentHelper(mock(ConnectionPool.class), mock(HostControllerStore.class), mock(ScheduledExecutorService.class)));
 
         doReturn(NodeUri.newBuilder().setEndpoint("localhost").setPort(SERVICE_PORT).build()).when(helper).getSegmentUri(
                 anyString(), anyString(), anyLong());
@@ -99,11 +95,7 @@
     }
 
     public static SegmentHelper getFailingSegmentHelperMock() {
-<<<<<<< HEAD
-        SegmentHelper helper = spy(new SegmentHelper(mock(ConnectionPool.class), mock(HostControllerStore.class)));
-=======
-        SegmentHelper helper = spy(new SegmentHelper(mock(ConnectionFactory.class), mock(HostControllerStore.class), mock(ScheduledExecutorService.class)));
->>>>>>> 4aebd1ba
+        SegmentHelper helper = spy(new SegmentHelper(mock(ConnectionPool.class), mock(HostControllerStore.class), mock(ScheduledExecutorService.class)));
 
         doReturn(NodeUri.newBuilder().setEndpoint("localhost").setPort(SERVICE_PORT).build()).when(helper).getSegmentUri(
                 anyString(), anyString(), anyLong());
