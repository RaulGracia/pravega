--- conflicted
+++ resolved
@@ -113,13 +113,8 @@
                                      final KVTableMetadataStore kvtMetadataStore,
                                      final TableMetadataTasks kvtMetadataTasks,
                                      final ScheduledExecutorService executor) {
-<<<<<<< HEAD
         this(host, config, controller, checkpointStore, streamMetadataStore, bucketStore, connectionPool,
-                streamMetadataTasks, streamTransactionMetadataTasks, null, executor);
-=======
-        this(host, config, controller, checkpointStore, streamMetadataStore, bucketStore, connectionFactory,
                 streamMetadataTasks, streamTransactionMetadataTasks,  kvtMetadataStore, kvtMetadataTasks, null, executor);
->>>>>>> ca0cbdd6
     }
 
     @VisibleForTesting
