--- conflicted
+++ resolved
@@ -416,13 +416,11 @@
 
         return setSegmentTableChunk(currentChunk, updatedChunkData)
                 .thenCompose(y -> {
-                    final int chunkNumber = TableHelper.getSegmentChunkNumber(startingSegmentNumber + scale
-                            .getNewRanges().size());
+                    final int chunkNumber = TableHelper.getSegmentChunkNumber(startingSegmentNumber + scale.getNewRanges().size());
                     final int remaining = Integer.max(scale.getNewRanges().size() - toCreate, 0);
 
                     if (remaining > 0) {
-                        final byte[] newSegmentChunk = TableHelper.updateSegmentTable(chunkNumber * SegmentRecord
-                                        .SEGMENT_CHUNK_SIZE,
+                        final byte[] newSegmentChunk = TableHelper.updateSegmentTable(chunkNumber * SegmentRecord.SEGMENT_CHUNK_SIZE,
                                 new byte[0], // new chunk
                                 remaining,
                                 scale.getNewRanges(),
@@ -573,10 +571,5 @@
 
     abstract CompletableFuture<Void> removeActiveTxEntry(final UUID txId);
 
-<<<<<<< HEAD
-    abstract CompletableFuture<Void> createCompletedTxEntry(final UUID txId, final TxStatus complete, final long
-            timestamp);
-=======
     abstract CompletableFuture<Void> createCompletedTxEntry(final UUID txId, final TxnStatus complete, final long timestamp);
->>>>>>> 864fd525
 }