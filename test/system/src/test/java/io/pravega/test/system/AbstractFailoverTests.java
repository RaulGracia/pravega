/**
 * Copyright (c) 2017 Dell Inc., or its subsidiaries. All Rights Reserved.
 *
 * Licensed under the Apache License, Version 2.0 (the "License");
 * you may not use this file except in compliance with the License.
 * You may obtain a copy of the License at
 *
 *     http://www.apache.org/licenses/LICENSE-2.0
 */
package io.pravega.test.system;

import com.google.common.base.Preconditions;
import io.netty.util.internal.ConcurrentSet;
import io.pravega.client.ClientFactory;
import io.pravega.client.admin.ReaderGroupManager;
import io.pravega.client.admin.StreamManager;
import io.pravega.client.segment.impl.Segment;
import io.pravega.client.stream.EventStreamReader;
import io.pravega.client.stream.EventStreamWriter;
import io.pravega.client.stream.EventWriterConfig;
import io.pravega.client.stream.ReaderConfig;
import io.pravega.client.stream.ReaderGroupConfig;
import io.pravega.client.stream.StreamConfiguration;
import io.pravega.client.stream.Transaction;
import io.pravega.client.stream.impl.Controller;
import io.pravega.client.stream.impl.JavaSerializer;
import io.pravega.client.stream.impl.StreamSegments;
import io.pravega.common.Exceptions;
import io.pravega.common.concurrent.Futures;
import io.pravega.common.util.Retry;
import io.pravega.test.system.framework.services.BookkeeperService;
import io.pravega.test.system.framework.services.PravegaControllerService;
import io.pravega.test.system.framework.services.PravegaSegmentStoreService;
import io.pravega.test.system.framework.services.Service;
import io.pravega.test.system.framework.services.ZookeeperService;
import lombok.extern.slf4j.Slf4j;
import org.junit.Assert;

import java.net.URI;
import java.util.ArrayList;
import java.util.Collections;
import java.util.List;
import java.util.Map;
import java.util.UUID;
import java.util.concurrent.CompletableFuture;
import java.util.concurrent.ConcurrentHashMap;
import java.util.concurrent.ExecutionException;
import java.util.concurrent.ScheduledExecutorService;
import java.util.concurrent.atomic.AtomicBoolean;
import java.util.concurrent.atomic.AtomicLong;
import java.util.concurrent.atomic.AtomicReference;
import java.util.stream.Collectors;
<<<<<<< HEAD

import lombok.extern.slf4j.Slf4j;
import org.junit.Assert;
=======
>>>>>>> 276523c7

import static java.util.Collections.synchronizedList;
import static java.util.concurrent.TimeUnit.SECONDS;
import static org.junit.Assert.assertEquals;
import static org.junit.Assert.assertFalse;
import static org.junit.Assert.assertTrue;

@Slf4j
abstract class AbstractFailoverTests {

    static final String AUTO_SCALE_STREAM = "testReadWriteAndAutoScaleStream";
    static final String SCALE_STREAM = "testReadWriteAndScaleStream";
    //Duration for which the system test waits for writes/reads to happen post failover.
    //10s (SessionTimeout) + 10s (RebalanceContainers) + 20s (For Container recovery + start) + NetworkDelays
    static final int WAIT_AFTER_FAILOVER_MILLIS = 40 * 1000;
    static final int WRITER_MAX_BACKOFF_MILLIS = 5 * 1000;
    static final int WRITER_MAX_RETRY_ATTEMPTS = 20;
    static final int NUM_EVENTS_PER_TRANSACTION = 500;
    static final int SCALE_WAIT_ITERATIONS = 12;

    final String readerName = "reader";
    Service controllerInstance;
    Service segmentStoreInstance;
    URI controllerURIDirect = null;
    ScheduledExecutorService executorService;
    ScheduledExecutorService controllerExecutorService;
    Controller controller;
    TestState testState;

    static class TestState {
        //read and write count variables
        final AtomicBoolean stopReadFlag = new AtomicBoolean(false);
        final AtomicBoolean stopWriteFlag = new AtomicBoolean(false);
        final AtomicReference<Throwable> getWriteException = new AtomicReference<>();
        final AtomicReference<Throwable> getTxnWriteException = new AtomicReference<>();
        final AtomicReference<Throwable> getReadException =  new AtomicReference<>();
        //list of all writer's futures
        final List<CompletableFuture<Void>> writers = synchronizedList(new ArrayList<CompletableFuture<Void>>());
        //list of all reader's futures
        final List<CompletableFuture<Void>> readers = synchronizedList(new ArrayList<CompletableFuture<Void>>());
        final List<CompletableFuture<Void>> writersListComplete = synchronizedList(new ArrayList<>());
        final CompletableFuture<Void> writersComplete = new CompletableFuture<>();
        final CompletableFuture<Void> newWritersComplete = new CompletableFuture<>();
        final CompletableFuture<Void> readersComplete = new CompletableFuture<>();
        final List<CompletableFuture<Void>> txnStatusFutureList = synchronizedList(new ArrayList<>());

        final ConcurrentSet<UUID> committingTxn = new ConcurrentSet<>();
        final ConcurrentSet<UUID> abortedTxn = new ConcurrentSet<>();
        final AtomicLong eventData = new AtomicLong();
        final boolean txnWrite;

        private final ConcurrentHashMap<Long, Integer> eventMap = new ConcurrentHashMap<>();

        TestState(boolean txnWrite) {
            this.txnWrite = txnWrite;
        }

<<<<<<< HEAD
        void cancelAllPendingWork() {
            readers.forEach(future -> {
                try {
                    future.cancel(true);
                } catch (Exception e) {
                    log.error("exception thrown while cancelling reader and writer threads", e);
                }
            });

            writers.forEach(future -> {
                try {
                    future.cancel(true);
                } catch (Exception e) {
                    log.error("exception thrown while cancelling reader and writer threads", e);
                }
            });
        }

=======
>>>>>>> 276523c7
        void eventWritten(Long event) {
            eventMap.putIfAbsent(event, 0);
        }

        void eventRead(Long event) {
            eventMap.compute(event, (x, y) -> {
                if (y == null) {
                    return 1;
                } else {
                    return y + 1;
                }
            });
        }

        Long getNext() {
            return eventData.getAndIncrement();
        }

        int getEventWrittenCount() {
            return eventMap.size();
        }

        int getEventReadCount() {
            return eventMap.values().stream().mapToInt(Integer::intValue).sum();
        }

<<<<<<< HEAD
        void printAnomalies() {
            List<Long> notRead = eventMap.entrySet().stream().filter(x -> x.getValue() == 0)
                    .map(Map.Entry::getKey).collect(Collectors.toList());
            if (notRead.size() > 0) {
=======
        void checkForAnomalies() {
            boolean failed = false;
            List<Long> notRead = eventMap.entrySet().stream().filter(x -> x.getValue() == 0)
                    .map(Map.Entry::getKey).collect(Collectors.toList());
            if (notRead.size() > 0) {
                failed = true;
>>>>>>> 276523c7
                log.error("Anomalies, unread events => {}", notRead);
            }

            Map<Long, Integer> duplicates = eventMap.entrySet().stream().filter(x -> x.getValue() > 1)
                    .collect(Collectors.toMap(Map.Entry::getKey, Map.Entry::getValue));
            if (duplicates.size() > 0) {
<<<<<<< HEAD
=======
                failed = true;
>>>>>>> 276523c7
                log.error("Anomalies, duplicate events with count => {}", duplicates);
            }

            int eventReadCount = getEventReadCount();
            int eventWrittenCount = getEventWrittenCount();
            if (eventReadCount != eventWrittenCount) {
<<<<<<< HEAD
=======
                failed = true;
>>>>>>> 276523c7
                log.error("Read write count mismatch => readCount = {}, writeCount = {}", eventReadCount, eventWrittenCount);
            }

            if (committingTxn.size() > 0) {
<<<<<<< HEAD
=======
                failed = true;
>>>>>>> 276523c7
                log.error("Txn left committing: {}", committingTxn);
            }

            if (abortedTxn.size() > 0) {
<<<<<<< HEAD
                log.error("Txn aborted: {}", abortedTxn);
            }
=======
                failed = true;
                log.error("Txn aborted: {}", abortedTxn);
            }
            assertFalse("Test Failed", failed);
>>>>>>> 276523c7
        }

        void eventsWritten(List<Long> eventsWritten) {
            eventsWritten.forEach(event -> eventMap.putIfAbsent(event, 0));
        }
<<<<<<< HEAD
=======

        public void cancelAllPendingWork() {
            readers.forEach(future -> {
                try {
                    future.cancel(true);
                } catch (Exception e) {
                    log.error("exception thrown while cancelling reader thread", e);
                }
            });

            writers.forEach(future -> {
                try {
                    future.cancel(true);
                } catch (Exception e) {
                    log.error("exception thrown while cancelling writer thread", e);
                }
            });
        }
>>>>>>> 276523c7
    }

    void performFailoverTest() {

        log.info("Test with 3 controller, segment store instances running and without a failover scenario");
        long currentWriteCount1 = testState.getEventWrittenCount();
        long currentReadCount1 = testState.getEventReadCount();
        log.info("Read count: {}, write count: {} without any failover", currentReadCount1, currentWriteCount1);

        //check reads and writes after sleeps
        log.info("Sleeping for {} ", WAIT_AFTER_FAILOVER_MILLIS);
        Exceptions.handleInterrupted(() -> Thread.sleep(WAIT_AFTER_FAILOVER_MILLIS));

        long currentWriteCount2 = testState.getEventWrittenCount();
        long currentReadCount2 = testState.getEventReadCount();
        log.info("Read count: {}, write count: {} without any failover after sleep before scaling", currentReadCount2, currentWriteCount2);
        //ensure writes are happening
        assertTrue(currentWriteCount2 > currentWriteCount1);
        //ensure reads are happening
        assertTrue(currentReadCount2 > currentReadCount1);

        //Scale down segment store instances to 2
        segmentStoreInstance.scaleService(2, true);
        //zookeeper will take about 30 seconds to detect that the node has gone down
        Exceptions.handleInterrupted(() -> Thread.sleep(WAIT_AFTER_FAILOVER_MILLIS));
        log.info("Scaling down Segment Store instances from 3 to 2");

        currentWriteCount1 = testState.getEventWrittenCount();
        currentReadCount1 = testState.getEventReadCount();
        log.info("Read count: {}, write count: {} after Segment Store  failover after sleep", currentReadCount1, currentWriteCount1);
        //ensure writes are happening
        assertTrue(currentWriteCount1 > currentWriteCount2);
        //ensure reads are happening
        assertTrue(currentReadCount1 > currentReadCount2);

        //Scale down controller instances to 2
        controllerInstance.scaleService(2, true);
        //zookeeper will take about 30 seconds to detect that the node has gone down
        Exceptions.handleInterrupted(() -> Thread.sleep(WAIT_AFTER_FAILOVER_MILLIS));
        log.info("Scaling down controller instances from 3 to 2");

        currentWriteCount2 = testState.getEventWrittenCount();
        currentReadCount2 = testState.getEventReadCount();
        log.info("Read count: {}, write count: {} after controller failover after sleep", currentReadCount2, currentWriteCount2);
        //ensure writes are happening
        assertTrue(currentWriteCount2 > currentWriteCount1);
        //ensure reads are happening
        assertTrue(currentReadCount2 > currentReadCount1);

        //Scale down segment  store, controller to 1 instance each.
        segmentStoreInstance.scaleService(1, true);
        controllerInstance.scaleService(1, true);
        //zookeeper will take about 30 seconds to detect that the node has gone down
        Exceptions.handleInterrupted(() -> Thread.sleep(WAIT_AFTER_FAILOVER_MILLIS));
        log.info("Scaling down  to 1 controller, 1 Segment Store  instance");

        currentWriteCount1 = testState.getEventWrittenCount();
        currentReadCount1 = testState.getEventReadCount();
        log.info("Stop write flag status: {}, stop read flag status: {} ", testState.stopWriteFlag.get(), testState.stopReadFlag.get());
        log.info("Read count: {}, write count: {} with Segment Store  and controller failover after sleep", currentReadCount1, currentWriteCount1);
    }

    void performFailoverForTestsInvolvingTxns() {

        log.info("Test with 3 controller, segment store instances running and without a failover scenario");
        log.info("Read count: {}, write count: {} without any failover",
                testState.getEventReadCount(), testState.getEventWrittenCount());

        //check reads and writes after sleeps
        log.info("Sleeping for {} ", WAIT_AFTER_FAILOVER_MILLIS);
        Exceptions.handleInterrupted(() -> Thread.sleep(WAIT_AFTER_FAILOVER_MILLIS));
        log.info("Read count: {}, write count: {} without any failover after sleep before scaling",
                testState.getEventReadCount(),  testState.getEventWrittenCount());

        //Scale down segment store instances to 2
        segmentStoreInstance.scaleService(2, true);
        //zookeeper will take about 30 seconds to detect that the node has gone down
        Exceptions.handleInterrupted(() -> Thread.sleep(WAIT_AFTER_FAILOVER_MILLIS));
        log.info("Scaling down Segment Store instances from 3 to 2");
        log.info("Read count: {}, write count: {} after Segment Store  failover after sleep",
                testState.getEventReadCount(),  testState.getEventWrittenCount());

        //Scale down controller instances to 2
        controllerInstance.scaleService(2, true);
        //zookeeper will take about 30 seconds to detect that the node has gone down
        Exceptions.handleInterrupted(() -> Thread.sleep(WAIT_AFTER_FAILOVER_MILLIS));
        log.info("Scaling down controller instances from 3 to 2");
        log.info("Read count: {}, write count: {} after controller failover after sleep",
                testState.getEventReadCount(),  testState.getEventWrittenCount());

        //Scale down segment store, controller to 1 instance each.
        segmentStoreInstance.scaleService(1, true);
        controllerInstance.scaleService(1, true);
        //zookeeper will take about 30 seconds to detect that the node has gone down
        Exceptions.handleInterrupted(() -> Thread.sleep(WAIT_AFTER_FAILOVER_MILLIS));
        log.info("Scaling down  to 1 controller, 1 Segment Store  instance");
        log.info("Stop write flag status: {}, stop read flag status: {} ",
                testState.stopWriteFlag.get(), testState.stopReadFlag.get());
        log.info("Read count: {}, write count: {} with Segment Store  and controller failover after sleep",
                testState.getEventReadCount(),  testState.getEventWrittenCount());
    }

    CompletableFuture<Void> startWriting(final EventStreamWriter<Long> writer) {
        return CompletableFuture.runAsync(() -> {
            while (!testState.stopWriteFlag.get()) {
                try {
                    long value = testState.getNext();
                    Exceptions.handleInterrupted(() -> Thread.sleep(100));
                    log.debug("Event write count before write call {}", value);
                    writer.writeEvent(String.valueOf(value), value);
                    log.debug("Event write count before flush {}", value);
                    writer.flush();
                    testState.eventWritten(value);
                    log.debug("Writing event {}", value);
                } catch (Throwable e) {
                    log.error("Test exception in writing events: ", e);
                    testState.getWriteException.set(e);
                }
            }
            closeWriter(writer);
        }, executorService);
    }

    private void closeWriter(EventStreamWriter<Long> writer) {
        try {
            log.info("Closing writer");
            writer.close();
        } catch (Throwable e) {
            log.error("Error while closing writer", e);
            testState.getWriteException.compareAndSet(null, e);
        }
    }

    void waitForTxnsToComplete() {
        log.info("Wait for txns to complete");
        if (!Futures.await(Futures.allOf(testState.txnStatusFutureList))) {
            log.error("Transaction futures did not complete with exceptions");
        }
        // check for exceptions during transaction commits
        if (testState.getTxnWriteException.get() != null) {
            log.info("Unable to commit transaction:", testState.getTxnWriteException.get());
            Assert.fail("Unable to commit transaction. Test failure");
        }
    }

    CompletableFuture<Void> startWritingIntoTxn(final EventStreamWriter<Long> writer) {
        return CompletableFuture.runAsync(() -> {
            while (!testState.stopWriteFlag.get()) {
                Transaction<Long> transaction = null;
                AtomicBoolean txnIsDone = new AtomicBoolean(false);

                try {
                    List<Long> eventsInTxn = new ArrayList<>(NUM_EVENTS_PER_TRANSACTION);
                    transaction = writer.beginTxn();

                    for (int j = 0; j < NUM_EVENTS_PER_TRANSACTION; j++) {
                        long value = testState.getNext();
                        eventsInTxn.add(value);
                        transaction.writeEvent(String.valueOf(value), value);
                        log.debug("Writing event: {} into transaction: {}", value, transaction.getTxnId());
                    }
                    //commit Txn
                    transaction.commit();
                    txnIsDone.set(true);

                    //wait for transaction to get committed
                    testState.txnStatusFutureList.add(checkTxnStatus(transaction, eventsInTxn));
                } catch (Throwable e) {
                    // Given that we have retry logic both in the interaction with controller and
                    // segment store, we should fail the test case in the presence of any exception
                    // caught here.
                    txnIsDone.set(true);
                    log.warn("Exception while writing events in the transaction: ", e);
                    if (transaction != null) {
                        log.debug("Transaction with id: {}  failed", transaction.getTxnId());
                    }
                    testState.getTxnWriteException.set(e);
                    return;
                }
            }
            closeWriter(writer);
        }, executorService);
    }

    private CompletableFuture<Void> checkTxnStatus(Transaction<Long> txn,
                                                   final List<Long> eventsWritten) {
        testState.committingTxn.add(txn.getTxnId());
        return Retry.indefinitelyWithExpBackoff("Txn did not get committed").runAsync(() -> {
            Transaction.Status status = txn.checkStatus();
            log.debug("Txn id {} status is {}", txn.getTxnId(), status);
            if (status.equals(Transaction.Status.COMMITTED)) {
                testState.eventsWritten(eventsWritten);
                testState.committingTxn.remove(txn.getTxnId());
                log.info("Event write count: {}", testState.getEventWrittenCount());
            } else if (status.equals(Transaction.Status.ABORTED)) {
                log.debug("Transaction with id: {} aborted", txn.getTxnId());
                testState.abortedTxn.add(txn.getTxnId());
            } else {
                throw new TxnNotCompleteException();
            }

            return CompletableFuture.completedFuture(null);
        }, executorService);
    }

    CompletableFuture<Void> startReading(final EventStreamReader<Long> reader) {
        return CompletableFuture.runAsync(() -> {
            log.info("Exit flag status: {}, Read count: {}, Write count: {}", testState.stopReadFlag.get(),
                    testState.getEventReadCount(), testState.getEventWrittenCount());
            while (!(testState.stopReadFlag.get() && testState.getEventReadCount() == testState.getEventWrittenCount())) {
                log.info("Entering read loop");
                // exit only if exitFlag is true  and read Count equals write count.
                try {
                    final Long longEvent = reader.readNextEvent(SECONDS.toMillis(5)).getEvent();
                    log.debug("Reading event {}", longEvent);
                    if (longEvent != null) {
                        //update if event read is not null.
                        testState.eventRead(longEvent);
                        log.debug("Event read count {}", testState.getEventReadCount());
                    } else {
                        log.debug("Read timeout");
                    }
                } catch (Throwable e) {
                    log.error("Test exception in reading events: ", e);
                    testState.getReadException.set(e);
                }
            }
            log.info("Completed reading");
            closeReader(reader);
        }, executorService);
    }

    private void closeReader(EventStreamReader<Long> reader) {
        try {
            log.info("Closing reader");
            reader.close();
        } catch (Throwable e) {
            log.error("Error while closing reader", e);
            testState.getReadException.compareAndSet(null, e);
        }
    }

    void cleanUp(String scope, String stream, ReaderGroupManager readerGroupManager, String readerGroupName ) throws InterruptedException, ExecutionException {
        CompletableFuture<Boolean> sealStreamStatus = Retry.indefinitelyWithExpBackoff("Failed to seal stream. retrying ...")
                .runAsync(() -> controller.sealStream(scope, stream), executorService);
        log.info("Sealing stream {}", stream);
        assertTrue(sealStreamStatus.get());
        CompletableFuture<Boolean> deleteStreamStatus = controller.deleteStream(scope, stream);
        log.info("Deleting stream {}", stream);
        assertTrue(deleteStreamStatus.get());
        log.info("Deleting readergroup {}", readerGroupName);
        readerGroupManager.deleteReaderGroup(readerGroupName);
        CompletableFuture<Boolean> deleteScopeStatus = controller.deleteScope(scope);
        log.info("Deleting scope {}", scope);
        assertTrue(deleteScopeStatus.get());
    }

    void createScopeAndStream(String scope, String stream, StreamConfiguration config, StreamManager streamManager) {
        Boolean createScopeStatus = streamManager.createScope(scope);
        log.info("Creating scope with scope name {}", scope);
        log.debug("Create scope status {}", createScopeStatus);
        Boolean createStreamStatus = streamManager.createStream(scope, stream, config);
        log.debug("Create stream status {}", createStreamStatus);

    }

    void createWriters(ClientFactory clientFactory, final int writers, String scope, String stream) {
        Preconditions.checkNotNull(testState.writersListComplete.get(0));
        log.info("Client factory details {}", clientFactory.toString());
        log.info("Creating {} writers", writers);
        List<EventStreamWriter<Long>> writerList = new ArrayList<>(writers);
        List<CompletableFuture<Void>> writerFutureList = new ArrayList<>();
        log.info("Writers writing in the scope {}", scope);
        CompletableFuture.runAsync(() -> {
            for (int i = 0; i < writers; i++) {
                log.info("Starting writer{}", i);

                if (!testState.txnWrite) {
                    final EventStreamWriter<Long> tmpWriter = clientFactory.createEventWriter(stream,
                            new JavaSerializer<Long>(),
                            EventWriterConfig.builder().maxBackoffMillis(WRITER_MAX_BACKOFF_MILLIS)
                                    .retryAttempts(WRITER_MAX_RETRY_ATTEMPTS).build());
                    writerList.add(tmpWriter);
                    final CompletableFuture<Void> writerFuture = startWriting(tmpWriter);
                    Futures.exceptionListener(writerFuture, t -> log.error("Error while writing events:", t));
                    writerFutureList.add(writerFuture);
                } else  {
                    final EventStreamWriter<Long> tmpWriter = clientFactory.createEventWriter(stream,
                            new JavaSerializer<Long>(),
                            EventWriterConfig.builder().maxBackoffMillis(WRITER_MAX_BACKOFF_MILLIS)
                                    .retryAttempts(WRITER_MAX_RETRY_ATTEMPTS)
                                    .transactionTimeoutTime(59000).transactionTimeoutScaleGracePeriod(60000).build());
                    writerList.add(tmpWriter);
                    final CompletableFuture<Void> txnWriteFuture = startWritingIntoTxn(tmpWriter);
                    Futures.exceptionListener(txnWriteFuture, t -> log.error("Error while writing events into transaction:", t));
                    writerFutureList.add(txnWriteFuture);
                }

            }
        }).thenRun(() -> {
            testState.writers.addAll(writerFutureList);
            Futures.completeAfter(() -> Futures.allOf(writerFutureList),
                    testState.writersListComplete.get(0));
            Futures.exceptionListener(testState.writersListComplete.get(0),
                    t -> log.error("Exception while waiting for writers to complete", t));
        });
    }

    void createReaders(ClientFactory clientFactory, String readerGroupName, String scope,
                       ReaderGroupManager readerGroupManager, String stream, final int readers) {
        log.info("Creating Reader group: {}, with readergroup manager using scope: {}", readerGroupName, scope);
        readerGroupManager.createReaderGroup(readerGroupName, ReaderGroupConfig.builder().startingTime(0).build(),
                Collections.singleton(stream));
        log.info("Reader group name: {}, Reader group scope: {}, Online readers: {}",
                readerGroupManager.getReaderGroup(readerGroupName).getGroupName(), readerGroupManager
                        .getReaderGroup(readerGroupName).getScope(), readerGroupManager
                        .getReaderGroup(readerGroupName).getOnlineReaders());
        log.info("Creating {} readers", readers);
        List<EventStreamReader<Long>> readerList = new ArrayList<>(readers);
        List<CompletableFuture<Void>> readerFutureList = new ArrayList<>();
        log.info("Scope that is seen by readers {}", scope);

        CompletableFuture.runAsync(() -> {
            for (int i = 0; i < readers; i++) {
                log.info("Starting reader: {}, with id: {}", i, readerName + i);
                final EventStreamReader<Long> reader = clientFactory.createReader(readerName + i,
                        readerGroupName,
                        new JavaSerializer<Long>(),
                        ReaderConfig.builder().build());
                readerList.add(reader);
                final CompletableFuture<Void> readerFuture = startReading(reader);
                Futures.exceptionListener(readerFuture, t -> log.error("Error while reading events:", t));
                readerFutureList.add(readerFuture);
            }
        }).thenRun(() -> {
            testState.readers.addAll(readerFutureList);
            Futures.completeAfter(() -> Futures.allOf(readerFutureList), testState.readersComplete);
            Futures.exceptionListener(testState.readersComplete,
                    t -> log.error("Exception while waiting for all readers to complete", t));
        });
    }

    void addNewWriters(ClientFactory clientFactory, final int writers, String scope, String stream) {
        Preconditions.checkNotNull(testState.writersListComplete.get(1));
        log.info("Client factory details {}", clientFactory.toString());
        log.info("Creating {} writers", writers);
        List<EventStreamWriter<Long>> newlyAddedWriterList = new ArrayList<>();
        List<CompletableFuture<Void>> newWritersFutureList = new ArrayList<>();
        log.info("Writers writing in the scope {}", scope);
        CompletableFuture.runAsync(() -> {
            for (int i = 0; i < writers; i++) {
                log.info("Starting writer{}", i);
                if (!testState.txnWrite) {
                    final EventStreamWriter<Long> tmpWriter = clientFactory.createEventWriter(stream,
                            new JavaSerializer<Long>(),
                            EventWriterConfig.builder().maxBackoffMillis(WRITER_MAX_BACKOFF_MILLIS)
                                    .retryAttempts(WRITER_MAX_RETRY_ATTEMPTS).build());
                    newlyAddedWriterList.add(tmpWriter);
                    final CompletableFuture<Void> writerFuture = startWriting(tmpWriter);
                    Futures.exceptionListener(writerFuture, t -> log.error("Error while writing events:", t));
                    newWritersFutureList.add(writerFuture);
                } else  {
                    final EventStreamWriter<Long> tmpWriter = clientFactory.createEventWriter(stream,
                            new JavaSerializer<Long>(),
                            EventWriterConfig.builder().maxBackoffMillis(WRITER_MAX_BACKOFF_MILLIS)
                                    .retryAttempts(WRITER_MAX_RETRY_ATTEMPTS)
                                    .transactionTimeoutTime(59000).transactionTimeoutScaleGracePeriod(60000).build());
                    newlyAddedWriterList.add(tmpWriter);
                    final CompletableFuture<Void> txnWriteFuture = startWritingIntoTxn(tmpWriter);
                    Futures.exceptionListener(txnWriteFuture, t -> log.error("Error while writing events into transaction:", t));
                    newWritersFutureList.add(txnWriteFuture);
                }
            }
        }).thenRun(() -> {
            testState.writers.addAll(newWritersFutureList);
            Futures.completeAfter(() -> Futures.allOf(newWritersFutureList), testState.writersListComplete.get(1));
            Futures.exceptionListener(testState.writersListComplete.get(1),
                    t -> log.error("Exception while waiting for writers to complete", t));
        });
    }

    void stopWriters() {
        //Stop Writers
        log.info("Stop write flag status {}", testState.stopWriteFlag);
        testState.stopWriteFlag.set(true);

        log.info("Wait for writers execution to complete");
        if (!Futures.await(Futures.allOf(testState.writersListComplete))) {
            log.error("Writers stopped with exceptions");
        }

        // check for exceptions during writes
        if (testState.getWriteException.get() != null) {
            log.info("Unable to write events:", testState.getWriteException.get());
            Assert.fail("Unable to write events. Test failure");
        }
    }

    void stopReaders() {
        //Stop Readers
        log.info("Stop read flag status {}", testState.stopReadFlag);
        testState.stopReadFlag.set(true);

        log.info("Wait for readers execution to complete");
        if (!Futures.await(testState.readersComplete)) {
            log.error("Readers stopped with exceptions");
        }
        //check for exceptions during read
        if (testState.getReadException.get() != null) {
            log.info("Unable to read events:", testState.getReadException.get());
            Assert.fail("Unable to read events. Test failure");
        }
    }

    void validateResults() {
        log.info("All writers and readers have stopped. Event Written Count:{}, Event Read " +
                "Count: {}", testState.getEventWrittenCount(), testState.getEventReadCount());
        assertEquals(testState.getEventWrittenCount(), testState.getEventReadCount());
    }

    void waitForScaling(String scope, String stream, StreamConfiguration initialConfig) {
        int initialMaxSegmentNumber = initialConfig.getScalingPolicy().getMinNumSegments() - 1;
        boolean scaled = false;
        for (int waitCounter = 0; waitCounter < SCALE_WAIT_ITERATIONS; waitCounter++) {
            StreamSegments streamSegments = controller.getCurrentSegments(scope, stream).join();
            if (streamSegments.getSegments().stream().mapToInt(Segment::getSegmentNumber).max().orElse(-1) > initialMaxSegmentNumber) {
                scaled = true;
                break;
            }
            //Scaling operation did not happen, wait
            Exceptions.handleInterrupted(() -> Thread.sleep(10000));
        }
<<<<<<< HEAD
=======

        assertTrue("Scaling did not happen within desired time", scaled);
    }
>>>>>>> 276523c7

        assertTrue("scaling did not happen within desired time", scaled);
    }

    static URI startZookeeperInstance() {
        Service zkService = new ZookeeperService("zookeeper");
        if (!zkService.isRunning()) {
            zkService.start(true);
        }
        List<URI> zkUris = zkService.getServiceDetails();
        log.debug("Zookeeper service details: {}", zkUris);
        return zkUris.get(0);
    }

    static void startBookkeeperInstances(final URI zkUri) {
        Service bkService = new BookkeeperService("bookkeeper", zkUri);
        if (!bkService.isRunning()) {
            bkService.start(true);
        }
        List<URI> bkUris = bkService.getServiceDetails();
        log.debug("Bookkeeper service details: {}", bkUris);
    }

    static URI startPravegaControllerInstances(final URI zkUri) {
        Service controllerService = new PravegaControllerService("controller", zkUri);
        if (!controllerService.isRunning()) {
            controllerService.start(true);
        }
        controllerService.scaleService(3, true);
        List<URI> conUris = controllerService.getServiceDetails();
        log.debug("Pravega Controller service  details: {}", conUris);
        // Fetch all the RPC endpoints and construct the client URIs.
        final List<String> uris = conUris.stream().filter(uri -> uri.getPort() == 9092).map(URI::getAuthority)
                .collect(Collectors.toList());
        URI controllerURI = URI.create("tcp://" + String.join(",", uris));
        log.info("Controller Service direct URI: {}", controllerURI);
        return controllerURI;
    }

    static void startPravegaSegmentStoreInstances(final URI zkUri, final URI controllerURI) {
        Service segService = new PravegaSegmentStoreService("segmentstore", zkUri, controllerURI);
        if (!segService.isRunning()) {
            segService.start(true);
        }
        segService.scaleService(3, true);
        List<URI> segUris = segService.getServiceDetails();
        log.debug("Pravega Segmentstore service  details: {}", segUris);
    }

    static class TxnNotCompleteException extends RuntimeException {
    }

}<|MERGE_RESOLUTION|>--- conflicted
+++ resolved
@@ -50,12 +50,6 @@
 import java.util.concurrent.atomic.AtomicLong;
 import java.util.concurrent.atomic.AtomicReference;
 import java.util.stream.Collectors;
-<<<<<<< HEAD
-
-import lombok.extern.slf4j.Slf4j;
-import org.junit.Assert;
-=======
->>>>>>> 276523c7
 
 import static java.util.Collections.synchronizedList;
 import static java.util.concurrent.TimeUnit.SECONDS;
@@ -84,6 +78,7 @@
     ScheduledExecutorService controllerExecutorService;
     Controller controller;
     TestState testState;
+
 
     static class TestState {
         //read and write count variables
@@ -113,27 +108,6 @@
             this.txnWrite = txnWrite;
         }
 
-<<<<<<< HEAD
-        void cancelAllPendingWork() {
-            readers.forEach(future -> {
-                try {
-                    future.cancel(true);
-                } catch (Exception e) {
-                    log.error("exception thrown while cancelling reader and writer threads", e);
-                }
-            });
-
-            writers.forEach(future -> {
-                try {
-                    future.cancel(true);
-                } catch (Exception e) {
-                    log.error("exception thrown while cancelling reader and writer threads", e);
-                }
-            });
-        }
-
-=======
->>>>>>> 276523c7
         void eventWritten(Long event) {
             eventMap.putIfAbsent(event, 0);
         }
@@ -160,67 +134,44 @@
             return eventMap.values().stream().mapToInt(Integer::intValue).sum();
         }
 
-<<<<<<< HEAD
-        void printAnomalies() {
-            List<Long> notRead = eventMap.entrySet().stream().filter(x -> x.getValue() == 0)
-                    .map(Map.Entry::getKey).collect(Collectors.toList());
-            if (notRead.size() > 0) {
-=======
         void checkForAnomalies() {
             boolean failed = false;
             List<Long> notRead = eventMap.entrySet().stream().filter(x -> x.getValue() == 0)
                     .map(Map.Entry::getKey).collect(Collectors.toList());
             if (notRead.size() > 0) {
                 failed = true;
->>>>>>> 276523c7
                 log.error("Anomalies, unread events => {}", notRead);
             }
 
             Map<Long, Integer> duplicates = eventMap.entrySet().stream().filter(x -> x.getValue() > 1)
                     .collect(Collectors.toMap(Map.Entry::getKey, Map.Entry::getValue));
             if (duplicates.size() > 0) {
-<<<<<<< HEAD
-=======
                 failed = true;
->>>>>>> 276523c7
                 log.error("Anomalies, duplicate events with count => {}", duplicates);
             }
 
             int eventReadCount = getEventReadCount();
             int eventWrittenCount = getEventWrittenCount();
             if (eventReadCount != eventWrittenCount) {
-<<<<<<< HEAD
-=======
                 failed = true;
->>>>>>> 276523c7
                 log.error("Read write count mismatch => readCount = {}, writeCount = {}", eventReadCount, eventWrittenCount);
             }
 
             if (committingTxn.size() > 0) {
-<<<<<<< HEAD
-=======
                 failed = true;
->>>>>>> 276523c7
                 log.error("Txn left committing: {}", committingTxn);
             }
 
             if (abortedTxn.size() > 0) {
-<<<<<<< HEAD
-                log.error("Txn aborted: {}", abortedTxn);
-            }
-=======
                 failed = true;
                 log.error("Txn aborted: {}", abortedTxn);
             }
             assertFalse("Test Failed", failed);
->>>>>>> 276523c7
         }
 
         void eventsWritten(List<Long> eventsWritten) {
             eventsWritten.forEach(event -> eventMap.putIfAbsent(event, 0));
         }
-<<<<<<< HEAD
-=======
 
         public void cancelAllPendingWork() {
             readers.forEach(future -> {
@@ -239,7 +190,6 @@
                 }
             });
         }
->>>>>>> 276523c7
     }
 
     void performFailoverTest() {
@@ -341,6 +291,8 @@
         log.info("Read count: {}, write count: {} with Segment Store  and controller failover after sleep",
                 testState.getEventReadCount(),  testState.getEventWrittenCount());
     }
+
+
 
     CompletableFuture<Void> startWriting(final EventStreamWriter<Long> writer) {
         return CompletableFuture.runAsync(() -> {
@@ -384,6 +336,7 @@
             Assert.fail("Unable to commit transaction. Test failure");
         }
     }
+
 
     CompletableFuture<Void> startWritingIntoTxn(final EventStreamWriter<Long> writer) {
         return CompletableFuture.runAsync(() -> {
@@ -549,7 +502,7 @@
     }
 
     void createReaders(ClientFactory clientFactory, String readerGroupName, String scope,
-                       ReaderGroupManager readerGroupManager, String stream, final int readers) {
+                                 ReaderGroupManager readerGroupManager, String stream, final int readers) {
         log.info("Creating Reader group: {}, with readergroup manager using scope: {}", readerGroupName, scope);
         readerGroupManager.createReaderGroup(readerGroupName, ReaderGroupConfig.builder().startingTime(0).build(),
                 Collections.singleton(stream));
@@ -672,15 +625,10 @@
             //Scaling operation did not happen, wait
             Exceptions.handleInterrupted(() -> Thread.sleep(10000));
         }
-<<<<<<< HEAD
-=======
 
         assertTrue("Scaling did not happen within desired time", scaled);
     }
->>>>>>> 276523c7
-
-        assertTrue("scaling did not happen within desired time", scaled);
-    }
+
 
     static URI startZookeeperInstance() {
         Service zkService = new ZookeeperService("zookeeper");
