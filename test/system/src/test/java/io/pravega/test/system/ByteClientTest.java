--- conflicted
+++ resolved
@@ -11,15 +11,11 @@
 
 import com.google.common.primitives.Longs;
 import io.pravega.client.ByteStreamClientFactory;
-<<<<<<< HEAD
 import io.pravega.client.ClientConfig;
-=======
->>>>>>> 3a0164c0
 import io.pravega.client.admin.StreamManager;
 import io.pravega.client.byteStream.ByteStreamReader;
 import io.pravega.client.byteStream.ByteStreamWriter;
 import io.pravega.client.byteStream.impl.ByteStreamClientImpl;
-<<<<<<< HEAD
 import io.pravega.client.connection.impl.ConnectionFactory;
 import io.pravega.client.connection.impl.ConnectionPool;
 import io.pravega.client.connection.impl.ConnectionPoolImpl;
@@ -27,11 +23,7 @@
 import io.pravega.client.segment.impl.SegmentInputStreamFactoryImpl;
 import io.pravega.client.segment.impl.SegmentMetadataClientFactoryImpl;
 import io.pravega.client.segment.impl.SegmentOutputStreamFactoryImpl;
-=======
-import io.pravega.client.netty.impl.ConnectionFactory;
-import io.pravega.client.netty.impl.ConnectionFactoryImpl;
 import io.pravega.client.segment.impl.SegmentTruncatedException;
->>>>>>> 3a0164c0
 import io.pravega.client.stream.ScalingPolicy;
 import io.pravega.client.stream.StreamConfiguration;
 import io.pravega.client.stream.impl.ControllerImpl;
@@ -53,7 +45,6 @@
 import java.util.concurrent.ScheduledExecutorService;
 import java.util.concurrent.atomic.AtomicInteger;
 import java.util.stream.LongStream;
-
 import lombok.Cleanup;
 import lombok.val;
 import lombok.extern.slf4j.Slf4j;
@@ -149,16 +140,6 @@
     @Test
     public void byteClientTest() throws IOException {
         log.info("byteClientTest:: with security enabled: {}", Utils.AUTH_ENABLED);
-
-<<<<<<< HEAD
-=======
-        @Cleanup
-        ConnectionFactory connectionFactory = new ConnectionFactoryImpl(Utils.buildClientConfig(controllerURI));
-        ControllerImpl controller = new ControllerImpl(ControllerImplConfig.builder()
-                                                                           .clientConfig(Utils.buildClientConfig(controllerURI)).build(),
-                connectionFactory.getInternalExecutor());
-
->>>>>>> 3a0164c0
         log.info("Invoking byteClientTest test with Controller URI: {}", controllerURI);
         @Cleanup
         ByteStreamClientFactory byteStreamClient = createClientFactory(SCOPE);
@@ -225,14 +206,9 @@
         log.info("byteClientTruncationTest:: with security enabled: {}", Utils.AUTH_ENABLED);
 
         assertTrue("Creating stream", streamManager.createStream(SCOPE, STREAM_TRUNCATION, config));
-
-        @Cleanup
-        ConnectionFactory connectionFactory = new ConnectionFactoryImpl(Utils.buildClientConfig(controllerURI));
-        ControllerImplConfig controllerConfig = ControllerImplConfig.builder().clientConfig(Utils.buildClientConfig(controllerURI)).build();
-        ControllerImpl controller = new ControllerImpl(controllerConfig, connectionFactory.getInternalExecutor());
         log.info("Invoking byteClientTruncationTest test with Controller URI: {}", controllerURI);
         @Cleanup
-        ByteStreamClientFactory factory = new ByteStreamClientImpl(SCOPE, controller, connectionFactory);
+        ByteStreamClientFactory factory = createClientFactory(SCOPE);
         @Cleanup("closeAndSeal")
         ByteStreamWriter writer = factory.createByteStreamWriter(STREAM);
         @Cleanup
