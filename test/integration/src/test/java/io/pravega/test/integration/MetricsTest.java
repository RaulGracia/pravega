/**
 * Copyright (c) 2017 Dell Inc., or its subsidiaries. All Rights Reserved.
 *
 * Licensed under the Apache License, Version 2.0 (the "License");
 * you may not use this file except in compliance with the License.
 * You may obtain a copy of the License at
 *
 *     http://www.apache.org/licenses/LICENSE-2.0
 */
package io.pravega.test.integration;

import io.pravega.client.ClientConfig;
import io.pravega.client.ClientFactory;
import io.pravega.client.admin.ReaderGroupManager;
import io.pravega.client.admin.StreamManager;
import io.pravega.client.admin.impl.ReaderGroupManagerImpl;
import io.pravega.client.admin.impl.StreamManagerImpl;
import io.pravega.client.netty.impl.ConnectionFactory;
import io.pravega.client.netty.impl.ConnectionFactoryImpl;
import io.pravega.client.stream.EventStreamReader;
import io.pravega.client.stream.EventStreamWriter;
import io.pravega.client.stream.EventWriterConfig;
import io.pravega.client.stream.ReaderConfig;
import io.pravega.client.stream.ReaderGroupConfig;
import io.pravega.client.stream.ReinitializationRequiredException;
import io.pravega.client.stream.ScalingPolicy;
import io.pravega.client.stream.Stream;
import io.pravega.client.stream.StreamConfiguration;
import io.pravega.client.stream.impl.ClientFactoryImpl;
import io.pravega.client.stream.impl.Controller;
import io.pravega.client.stream.impl.JavaSerializer;
import io.pravega.client.stream.impl.StreamImpl;
import io.pravega.common.Exceptions;
import io.pravega.segmentstore.contracts.StreamSegmentStore;
import io.pravega.segmentstore.server.host.handler.PravegaConnectionListener;
import io.pravega.segmentstore.server.store.ServiceBuilder;
import io.pravega.segmentstore.server.store.ServiceBuilderConfig;
import io.pravega.shared.metrics.MetricRegistryUtils;
import io.pravega.shared.metrics.MetricsConfig;
import io.pravega.shared.metrics.MetricsProvider;
import io.pravega.shared.metrics.StatsProvider;
import io.pravega.test.common.TestUtils;
import io.pravega.test.common.TestingServerStarter;
import io.pravega.test.integration.demo.ControllerWrapper;
import java.util.Collections;
import java.util.HashMap;
import java.util.Map;
import java.util.Random;
import java.util.concurrent.CompletableFuture;
import java.util.concurrent.ExecutionException;
import java.util.concurrent.Executors;
import java.util.concurrent.ScheduledExecutorService;
import lombok.extern.slf4j.Slf4j;
import org.apache.curator.test.TestingServer;
import org.junit.After;
import org.junit.Assert;
import org.junit.Before;
import org.junit.Test;

import static java.util.concurrent.TimeUnit.SECONDS;
import static org.junit.Assert.assertTrue;


@Slf4j
public class MetricsTest {

    private static final String STREAM_NAME = "testMetricsStream" + new Random().nextInt(Integer.MAX_VALUE);
    private static final long TOTAL_NUM_EVENTS = 10;
    String scope = "testMetricsScope";
    String readerGroupName = "testMetricsReaderGroup";
    ScalingPolicy scalingPolicy = ScalingPolicy.fixed(1);
    StreamConfiguration config = StreamConfiguration.builder().scope(scope)
            .streamName(STREAM_NAME).scalingPolicy(scalingPolicy).build();
    String readerName = "reader" + new Random().nextInt(Integer.MAX_VALUE);
    ScheduledExecutorService executorService = Executors.newScheduledThreadPool(5);
    private TestingServer zkTestServer = null;
    private PravegaConnectionListener server = null;
    private ControllerWrapper controllerWrapper = null;
    private Controller controller = null;
    private StatsProvider statsProvider = null;

    @Before
    public void setup() throws Exception {
        final int controllerPort = TestUtils.getAvailableListenPort();
        final String serviceHost = "localhost";
        final int servicePort = TestUtils.getAvailableListenPort();
        final int containerCount = 4;

        // 1. Start ZK
        this.zkTestServer = new TestingServerStarter().start();

        // 2. Start Pravega SegmentStore service.
        ServiceBuilder serviceBuilder = ServiceBuilder.newInMemoryBuilder(ServiceBuilderConfig.getDefaultConfig());
        serviceBuilder.initialize();
        StreamSegmentStore store = serviceBuilder.createStreamSegmentService();

        this.server = new PravegaConnectionListener(false, servicePort, store);
        this.server.startListening();

        // 3. Start Pravega Controller service
        this.controllerWrapper = new ControllerWrapper(zkTestServer.getConnectString(), false,
                controllerPort, serviceHost, servicePort, containerCount);
        this.controllerWrapper.awaitRunning();
        this.controller = controllerWrapper.getController();

        // 4. Start Metrics service
        log.info("Initializing metrics provider ...");

        MetricsConfig metricsConfig = MetricsConfig.builder()
                .with(MetricsConfig.ENABLE_CSV_REPORTER, false).with(MetricsConfig.ENABLE_STATSD_REPORTER, false)
                .build();
        metricsConfig.setDynamicCacheEvictionDurationMs(5000);

        MetricsProvider.initialize(metricsConfig);
        statsProvider = MetricsProvider.getMetricsProvider();
        statsProvider.start();
        log.info("Metrics Stats provider is started");
    }

    @After
    public void tearDown() throws Exception {
        if (this.statsProvider != null) {
            statsProvider.close();
            statsProvider = null;
            log.info("Metrics statsProvider is now closed.");
        }

        if (this.controllerWrapper != null) {
            this.controllerWrapper.close();
            this.controllerWrapper = null;
        }
        if (this.server != null) {
            this.server.close();
            this.server = null;
        }
        if (this.zkTestServer != null) {
            this.zkTestServer.close();
            this.zkTestServer = null;
        }
    }

    @Test
    public void metricsTimeBasedCacheEvictionTest() throws InterruptedException, ExecutionException {
<<<<<<< HEAD
        try (StreamManager streamManager = new StreamManagerImpl(controller, null)) {
=======
        try (ConnectionFactory cf = new ConnectionFactoryImpl(ClientConfig.builder().build());
             StreamManager streamManager = new StreamManagerImpl(controller, cf)) {
>>>>>>> 034c4593
            boolean createScopeStatus = streamManager.createScope(scope);
            log.info("Create scope status {}", createScopeStatus);

            boolean createStreamStatus = streamManager.createStream(scope, STREAM_NAME, config);
            log.info("Create stream status {}", createStreamStatus);
        }

        try (ConnectionFactory connectionFactory = new ConnectionFactoryImpl(ClientConfig.builder().build());
             ClientFactory clientFactory = new ClientFactoryImpl(scope, controller, connectionFactory);
             ReaderGroupManager readerGroupManager = new ReaderGroupManagerImpl(scope, controller, clientFactory, connectionFactory)) {
            EventStreamWriter<String> writer1 = clientFactory.createEventWriter(STREAM_NAME,
                    new JavaSerializer<String>(),
                    EventWriterConfig.builder().build());
            String event = "12345";
            long bytesWritten = TOTAL_NUM_EVENTS * event.length() * 4;

            for (int i = 0; i < TOTAL_NUM_EVENTS; i++) {
                try {
                    log.info("Writing event {}", event);
                    writer1.writeEvent("", event);
                    writer1.flush();
                } catch (Throwable e) {
                    log.warn("Test exception writing events: {}", e);
                    break;
                }
            }

            String readerGroupName1 = readerGroupName + "1";
            log.info("Creating Reader group : {}", readerGroupName1);

            readerGroupManager.createReaderGroup(readerGroupName1, ReaderGroupConfig.builder().stream(Stream.of(scope, STREAM_NAME)).build());

            EventStreamReader<String> reader1 = clientFactory.createReader(readerName,
                    readerGroupName1,
                    new JavaSerializer<String>(),
                    ReaderConfig.builder().build());

            for (int j = 0; j < TOTAL_NUM_EVENTS; j++) {
                try {
                    String eventRead1 = reader1.readNextEvent(SECONDS.toMillis(2)).getEvent();
                    log.info("Reading event {}", eventRead1);
                } catch (ReinitializationRequiredException e) {
                    log.warn("Test Exception while reading from the stream", e);
                }
            }

            long initialCount = MetricRegistryUtils.getCounter("pravega.segmentstore.segment.read_bytes." + scope + "." + STREAM_NAME + ".0.#epoch.0.Counter").getCount();
            Assert.assertEquals(bytesWritten, initialCount);

            Exceptions.handleInterrupted(() -> Thread.sleep(10 * 1000));

            String readerGroupName2 = readerGroupName + "2";
            log.info("Creating Reader group : {}", readerGroupName2);

            readerGroupManager.createReaderGroup(readerGroupName2, ReaderGroupConfig.builder().stream(Stream.of(scope, STREAM_NAME)).build());

            EventStreamReader<String> reader2 = clientFactory.createReader(readerName,
                    readerGroupName2,
                    new JavaSerializer<String>(),
                    ReaderConfig.builder().build());

            for (int q = 0; q < TOTAL_NUM_EVENTS; q++) {
                try {
                    String eventRead2 = reader2.readNextEvent(SECONDS.toMillis(2)).getEvent();
                    log.info("Reading event {}", eventRead2);
                } catch (ReinitializationRequiredException e) {
                    log.warn("Test Exception while reading from the stream", e);
                }
            }

            long countAfterCacheEvicted = MetricRegistryUtils.getCounter("pravega.segmentstore.segment.read_bytes." + scope + "." + STREAM_NAME + ".0.#epoch.0.Counter").getCount();

            //Metric is evicted from Cache, after cache eviction duration
            //Count starts from 0, rather than adding up to previously ready bytes, as cache is evicted.
            Assert.assertEquals(bytesWritten, countAfterCacheEvicted);

            Map<Double, Double> map = new HashMap<>();
            map.put(0.0, 1.0);

            //Seal segment 0, create segment 1
            CompletableFuture<Boolean> scaleStatus = controller.scaleStream(new StreamImpl(scope, STREAM_NAME),
                    Collections.singletonList(0L),
                    map,
                    executorService).getFuture();
            Assert.assertTrue(scaleStatus.get());

            EventStreamWriter<String> writer2 = clientFactory.createEventWriter(STREAM_NAME,
                    new JavaSerializer<String>(),
                    EventWriterConfig.builder().build());

            for (int i = 0; i < TOTAL_NUM_EVENTS; i++) {
                try {
                    log.info("Writing event {}", event);
                    writer2.writeEvent("", event);
                    writer2.flush();
                } catch (Throwable e) {
                    log.warn("Test exception writing events: {}", e);
                    break;
                }
            }

            Exceptions.handleInterrupted(() -> Thread.sleep(10 * 1000));

            for (int j = 0; j < TOTAL_NUM_EVENTS; j++) {
                try {
                    String eventRead2 = reader1.readNextEvent(SECONDS.toMillis(2)).getEvent();
                    log.info("Reading event {}", eventRead2);
                } catch (ReinitializationRequiredException e) {
                    log.warn("Test Exception while reading from the stream", e);
                }
            }

            long countFromSecondSegment = MetricRegistryUtils.getCounter("pravega.segmentstore.segment.read_bytes." + scope + "." + STREAM_NAME + ".1.#epoch.1.Counter").getCount();

            Assert.assertEquals(bytesWritten, countFromSecondSegment);

            readerGroupManager.deleteReaderGroup(readerGroupName1);
            readerGroupManager.deleteReaderGroup(readerGroupName2);

            CompletableFuture<Boolean> sealStreamStatus = controller.sealStream(scope, STREAM_NAME);
            log.info("Sealing stream {}", STREAM_NAME);
            assertTrue(sealStreamStatus.get());

            CompletableFuture<Boolean> deleteStreamStatus = controller.deleteStream(scope, STREAM_NAME);
            log.info("Deleting stream {}", STREAM_NAME);
            assertTrue(deleteStreamStatus.get());

            CompletableFuture<Boolean> deleteScopeStatus = controller.deleteScope(scope);
            log.info("Deleting scope {}", scope);
            assertTrue(deleteScopeStatus.get());
        }

        log.info("Metrics Time based Cache Eviction test succeeds");
    }
       
}<|MERGE_RESOLUTION|>--- conflicted
+++ resolved
@@ -141,12 +141,8 @@
 
     @Test
     public void metricsTimeBasedCacheEvictionTest() throws InterruptedException, ExecutionException {
-<<<<<<< HEAD
-        try (StreamManager streamManager = new StreamManagerImpl(controller, null)) {
-=======
         try (ConnectionFactory cf = new ConnectionFactoryImpl(ClientConfig.builder().build());
              StreamManager streamManager = new StreamManagerImpl(controller, cf)) {
->>>>>>> 034c4593
             boolean createScopeStatus = streamManager.createScope(scope);
             log.info("Create scope status {}", createScopeStatus);
 
