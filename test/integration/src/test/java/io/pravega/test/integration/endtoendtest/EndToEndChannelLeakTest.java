--- conflicted
+++ resolved
@@ -193,13 +193,9 @@
         @Cleanup
         ReaderGroupManager groupManager = new ReaderGroupManagerImpl(SCOPE, controller, clientFactory,
                 connectionFactory);
-<<<<<<< HEAD
         assertEquals(1, connectionFactory.getActiveChannelCount());
-                     
-        ReaderGroup readerGroup = groupManager.createReaderGroup(READER_GROUP, ReaderGroupConfig.builder().disableAutomaticCheckpoints()
-=======
+      
         groupManager.createReaderGroup(READER_GROUP, ReaderGroupConfig.builder().disableAutomaticCheckpoints()
->>>>>>> 415978cc
                 .stream(Stream.of(SCOPE, STREAM_NAME)).build());
         //create a reader.
         @Cleanup
