--- conflicted
+++ resolved
@@ -145,20 +145,15 @@
             WriteHandle ledger = null;
             boolean success = false;
             try {
-<<<<<<< HEAD
                 ledger = getBookKeeper()
                         .newCreateLedgerOp()
                         .withEnsembleSize(this.bkConfig.getBkEnsembleSize())
                         .withWriteQuorumSize(this.bkConfig.getBkWriteQuorumSize())
                         .withAckQuorumSize(this.bkConfig.getBkAckQuorumSize())
-                        .withDigestType(DigestType.MAC)
+                        .withDigestType(DigestType.CRC32C)
                         .withPassword(new byte[0])
                         .execute()
                         .get();
-=======
-                ledger = getBookKeeper().createLedger(this.bkConfig.getBkEnsembleSize(), this.bkConfig.getBkWriteQuorumSize(), this.bkConfig.getBkAckQuorumSize(),
-                        BookKeeper.DigestType.CRC32C, new byte[0]);
->>>>>>> 591870c4
                 this.ledgers.put(logName, ledger);
                 success = true;
             } catch (Exception ex) {
