/**
 * Copyright (c) 2017 Dell Inc., or its subsidiaries. All Rights Reserved.
 * <p>
 * Licensed under the Apache License, Version 2.0 (the "License");
 * you may not use this file except in compliance with the License.
 * You may obtain a copy of the License at
 * <p>
 * http://www.apache.org/licenses/LICENSE-2.0
 */

package io.pravega.test.integration.selftest.adapters;

import com.google.common.base.Preconditions;
import io.pravega.common.Exceptions;
import io.pravega.common.concurrent.ExecutorServiceHelpers;
import io.pravega.common.concurrent.Futures;
import io.pravega.common.lang.ProcessStarter;
import io.pravega.common.util.ArrayView;
import io.pravega.common.util.AsyncIterator;
import io.pravega.segmentstore.contracts.StreamSegmentNotExistsException;
import io.pravega.segmentstore.storage.impl.bookkeeper.BookKeeperConfig;
import io.pravega.segmentstore.storage.impl.bookkeeper.BookKeeperLogFactory;
import io.pravega.segmentstore.storage.impl.bookkeeper.BookKeeperServiceRunner;
import io.pravega.segmentstore.storage.impl.bookkeeper.ZooKeeperServiceRunner;
import io.pravega.test.integration.selftest.Event;
import io.pravega.test.integration.selftest.TestConfig;
import io.pravega.test.integration.selftest.TestLogger;
import java.io.File;
import java.io.IOException;
import java.time.Duration;
import java.util.List;
import java.util.Map;
import java.util.concurrent.CompletableFuture;
import java.util.concurrent.CompletionException;
import java.util.concurrent.ConcurrentHashMap;
import java.util.concurrent.ScheduledExecutorService;
import lombok.val;
import org.apache.bookkeeper.client.AsyncCallback;
import org.apache.bookkeeper.client.BKException;
import org.apache.bookkeeper.client.BookKeeper;
import org.apache.bookkeeper.client.LedgerHandle;
import org.apache.curator.framework.CuratorFramework;
import org.apache.curator.framework.CuratorFrameworkFactory;
import org.apache.curator.retry.ExponentialBackoffRetry;

/**
 * Store adapter that executes requests directly to BookKeeper via Ledgers.
 */
class BookKeeperAdapter extends StoreAdapter {
    //region Members

    private final TestConfig testConfig;
    private final BookKeeperConfig bkConfig;
    private final ScheduledExecutorService executor;
    private final ConcurrentHashMap<String, LedgerHandle> ledgers;
    private final Thread stopBookKeeperProcess;
    private Process bookKeeperService;
    private CuratorFramework zkClient;
    private BookKeeperLogFactory logFactory;

    //endregion

    //region Constructor

    /**
     * Creates a new instance of the BookKeeperAdapter class.
     *
     * @param testConfig The Test Configuration to use.
     * @param bkConfig   The BookKeeper Configuration to use.
     * @param executor   An Executor to use for test-related async operations.
     */
    BookKeeperAdapter(TestConfig testConfig, BookKeeperConfig bkConfig, ScheduledExecutorService executor) {
        this.testConfig = Preconditions.checkNotNull(testConfig, "testConfig");
        this.bkConfig = Preconditions.checkNotNull(bkConfig, "bkConfig");
        this.executor = Preconditions.checkNotNull(executor, "executor");
        Preconditions.checkArgument(testConfig.getBookieCount() > 0, "BookKeeperAdapter requires at least one Bookie.");
        this.ledgers = new ConcurrentHashMap<>();
        this.stopBookKeeperProcess = new Thread(this::stopBookKeeper);
        Runtime.getRuntime().addShutdownHook(this.stopBookKeeperProcess);
    }

    //endregion

    //region StoreAdapter Implementation.

    @Override
    public boolean isFeatureSupported(Feature feature) {
        return feature == Feature.CreateStream
                || feature == Feature.Append;
    }

    @Override
    protected void startUp() throws Exception {
        // Start BookKeeper.
        this.bookKeeperService = BookKeeperAdapter.startBookKeeperOutOfProcess(this.testConfig, this.logId);

        // Create a ZK client.
        this.zkClient = CuratorFrameworkFactory
                .builder()
                .connectString("localhost:" + this.testConfig.getZkPort())
                .namespace("pravega")
                .retryPolicy(new ExponentialBackoffRetry(1000, 5))
                .sessionTimeoutMs(5000)
                .connectionTimeoutMs(5000)
                .build();
        this.zkClient.start();

        // Create a BK client.
        this.logFactory = new BookKeeperLogFactory(this.bkConfig, this.zkClient, this.executor);
        this.logFactory.initialize();
    }

    @Override

    protected void shutDown() {
        for (LedgerHandle lh : this.ledgers.values()) {
            try {
                lh.close();
            } catch (Exception ex) {
                System.err.println(ex);
            }
        }
        this.ledgers.clear();

        BookKeeperLogFactory lf = this.logFactory;
        if (lf != null) {
            lf.close();
            this.logFactory = null;
        }

        stopBookKeeper();
        CuratorFramework zkClient = this.zkClient;
        if (zkClient != null) {
            zkClient.close();
            this.zkClient = null;
        }

        Runtime.getRuntime().removeShutdownHook(this.stopBookKeeperProcess);
    }

    @Override
    public CompletableFuture<Void> createStream(String logName, Duration timeout) {
        ensureRunning();

        return CompletableFuture.runAsync(() -> {
            LedgerHandle ledger = null;
            boolean success = false;
            try {
                ledger = getBookKeeper().createLedger(this.bkConfig.getBkEnsembleSize(), this.bkConfig.getBkWriteQuorumSize(), this.bkConfig.getBkAckQuorumSize(),
                        BookKeeper.DigestType.MAC, new byte[0]);
                this.ledgers.put(logName, ledger);
                success = true;
            } catch (Exception ex) {
                throw new CompletionException(ex);
            } finally {
                if (!success) {
                    this.ledgers.remove(logName);
                    if (ledger != null) {
                        try {
                            ledger.close();
                        } catch (Exception ex) {
                            System.err.println(ex);
                        }
                    }
                }
            }
        }, this.executor);
    }

    @Override
    public CompletableFuture<Void> append(String logName, Event event, Duration timeout) {
        ensureRunning();
        LedgerHandle lh = this.ledgers.getOrDefault(logName, null);
        if (lh == null) {
            return Futures.failedFuture(new StreamSegmentNotExistsException(logName));
        }

        ArrayView s = event.getSerialization();
        val result = new CompletableFuture<Void>();
        AsyncCallback.AddCallback addCallback = (rc, handle, entryId, ctx) -> {
            if (rc == BKException.Code.OK) {
                result.complete(null);
            } else {
                result.completeExceptionally(BKException.create(rc));
            }
        };
        lh.asyncAddEntry(s.array(), s.arrayOffset(), s.getLength(), addCallback, null);
        return result;
    }

    @Override
    public StoreReader createReader() {
        throw new UnsupportedOperationException("createReader() is not supported on " + this.logId);
    }

    @Override
    public CompletableFuture<String> createTransaction(String parentStream, Duration timeout) {
        throw new UnsupportedOperationException("createTransaction() is not supported on " + this.logId);
    }

    @Override
    public CompletableFuture<Void> mergeTransaction(String transactionName, Duration timeout) {
        throw new UnsupportedOperationException("mergeTransaction() is not supported on " + this.logId);
    }

    @Override
    public CompletableFuture<Void> abortTransaction(String transactionName, Duration timeout) {
        throw new UnsupportedOperationException("abortTransaction() is not supported on " + this.logId);
    }

    @Override
    public CompletableFuture<Void> sealStream(String streamName, Duration timeout) {
        throw new UnsupportedOperationException("seal() is not supported on " + this.logId);
    }

    @Override
    public CompletableFuture<Void> deleteStream(String streamName, Duration timeout) {
        throw new UnsupportedOperationException("delete() is not supported on " + this.logId);
    }

    @Override
    public CompletableFuture<Void> createTable(String tableName, Duration timeout) {
        throw new UnsupportedOperationException("createTable() is not supported on " + this.logId);
    }

    @Override
    public CompletableFuture<Void> deleteTable(String tableName, Duration timeout) {
        throw new UnsupportedOperationException("deleteTable() is not supported on " + this.logId);
    }

    @Override
    public CompletableFuture<Long> updateTableEntry(String tableName, ArrayView key, ArrayView value, Long compareVersion, Duration timeout) {
        throw new UnsupportedOperationException("updateTableEntry() is not supported on " + this.logId);
    }

    @Override
    public CompletableFuture<Void> removeTableEntry(String tableName, ArrayView key, Long compareVersion, Duration timeout) {
        throw new UnsupportedOperationException("removeTableEntry() is not supported on " + this.logId);
    }

    @Override
    public CompletableFuture<List<ArrayView>> getTableEntries(String tableName, List<ArrayView> keys, Duration timeout) {
        throw new UnsupportedOperationException("getTableEntry() is not supported on " + this.logId);
    }

    @Override
    public CompletableFuture<AsyncIterator<List<Map.Entry<ArrayView, ArrayView>>>> iterateTableEntries(String tableName, Duration timeout) {
        throw new UnsupportedOperationException();
    }

    @Override
    public ExecutorServiceHelpers.Snapshot getStorePoolSnapshot() {
        return null;
    }

    //endregion

    private BookKeeper getBookKeeper() {
        return this.logFactory.getBookKeeperClient();
    }

    private void stopBookKeeper() {
        val bk = this.bookKeeperService;
        if (bk != null) {
            bk.destroyForcibly();
            log("Bookies shut down.");
            this.bookKeeperService = null;
        }
    }

    /**
     * Starts a BookKeeper (using a number of bookies) along with a ZooKeeper out-of-process.
     *
     * @param config The Test Config to use. This indicates the BK Port(s), ZK Port, as well as Bookie counts.
     * @param logId  A String to use for logging purposes.
     * @return A Process referring to the newly started Bookie process.
     * @throws IOException If an error occurred.
     */
    static Process startBookKeeperOutOfProcess(TestConfig config, String logId) throws IOException {
        int bookieCount = config.getBookieCount();
        Process p = ProcessStarter
                .forClass(BookKeeperServiceRunner.class)
                .sysProp(BookKeeperServiceRunner.PROPERTY_BASE_PORT, config.getBkPort(0))
                .sysProp(BookKeeperServiceRunner.PROPERTY_BOOKIE_COUNT, bookieCount)
                .sysProp(BookKeeperServiceRunner.PROPERTY_ZK_PORT, config.getZkPort())
<<<<<<< HEAD
                .sysProp(BookKeeperServiceRunner.PROPERTY_ZK_LEDGERS_PATH, TestConfig.BK_ZK_LEDGER_PATH)
=======
                .sysProp(BookKeeperServiceRunner.PROPERTY_LEDGERS_PATH, TestConfig.BK_ZK_LEDGER_PATH)
>>>>>>> 5e27fbae
                .sysProp(BookKeeperServiceRunner.PROPERTY_START_ZK, true)
                .sysProp(BookKeeperServiceRunner.PROPERTY_LEDGERS_DIR, config.getBookieLedgersDir())
                .stdOut(ProcessBuilder.Redirect.to(new File(config.getComponentOutLogPath("bk", 0))))
                .stdErr(ProcessBuilder.Redirect.to(new File(config.getComponentErrLogPath("bk", 0))))
                .start();
        ZooKeeperServiceRunner.waitForServerUp(config.getZkPort());
        Exceptions.handleInterrupted(() -> Thread.sleep(2000));
        TestLogger.log(logId, "Zookeeper (Port %s) and BookKeeper (Ports %s-%s) started.",
                config.getZkPort(), config.getBkPort(0), config.getBkPort(bookieCount - 1));
        return p;
    }
}<|MERGE_RESOLUTION|>--- conflicted
+++ resolved
@@ -283,11 +283,7 @@
                 .sysProp(BookKeeperServiceRunner.PROPERTY_BASE_PORT, config.getBkPort(0))
                 .sysProp(BookKeeperServiceRunner.PROPERTY_BOOKIE_COUNT, bookieCount)
                 .sysProp(BookKeeperServiceRunner.PROPERTY_ZK_PORT, config.getZkPort())
-<<<<<<< HEAD
-                .sysProp(BookKeeperServiceRunner.PROPERTY_ZK_LEDGERS_PATH, TestConfig.BK_ZK_LEDGER_PATH)
-=======
                 .sysProp(BookKeeperServiceRunner.PROPERTY_LEDGERS_PATH, TestConfig.BK_ZK_LEDGER_PATH)
->>>>>>> 5e27fbae
                 .sysProp(BookKeeperServiceRunner.PROPERTY_START_ZK, true)
                 .sysProp(BookKeeperServiceRunner.PROPERTY_LEDGERS_DIR, config.getBookieLedgersDir())
                 .stdOut(ProcessBuilder.Redirect.to(new File(config.getComponentOutLogPath("bk", 0))))
