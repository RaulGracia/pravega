/**
 * Copyright (c) Dell Inc., or its subsidiaries. All Rights Reserved.
 *
 * Licensed under the Apache License, Version 2.0 (the "License");
 * you may not use this file except in compliance with the License.
 * You may obtain a copy of the License at
 *
 *     http://www.apache.org/licenses/LICENSE-2.0
 */
package io.pravega.client.netty.impl;


<<<<<<< HEAD
//import io.netty.buffer.ByteBuf;
//import io.netty.channel.Channel;
//import io.netty.channel.ChannelFuture;
//import io.netty.channel.ChannelHandlerContext;
//import io.netty.channel.ChannelPromise;
//import io.netty.channel.EventLoop;
//import io.pravega.client.connection.impl.ClientConnection;
//import io.pravega.client.connection.impl.Flow;
//import io.pravega.client.connection.impl.FlowHandler;
//import io.pravega.common.ObjectClosedException;
//import io.pravega.common.concurrent.Futures;
//import io.pravega.shared.metrics.ClientMetricKeys;
//import io.pravega.shared.metrics.MetricNotifier;
//import io.pravega.shared.protocol.netty.Append;
//import io.pravega.shared.protocol.netty.ConnectionFailedException;
//import io.pravega.shared.protocol.netty.Reply;
//import io.pravega.shared.protocol.netty.ReplyProcessor;
//import io.pravega.shared.protocol.netty.WireCommand;
//import io.pravega.shared.protocol.netty.WireCommands;
//import io.pravega.test.common.AssertExtensions;
//import java.io.IOException;
//import java.util.Collections;
//import java.util.UUID;
//import java.util.concurrent.CompletableFuture;
//import lombok.Cleanup;
//import org.junit.Assert;
//import org.junit.Before;
//import org.junit.BeforeClass;
//import org.junit.Rule;
//import org.junit.Test;
//import org.junit.rules.Timeout;
//import org.junit.runner.RunWith;
//import org.mockito.InOrder;
//import org.mockito.Mock;
//import org.mockito.Mockito;
//import org.mockito.invocation.InvocationOnMock;
//import org.mockito.junit.MockitoJUnitRunner;
//import org.mockito.stubbing.Answer;
//
//import static io.pravega.test.common.AssertExtensions.assertThrows;
//import static java.lang.String.valueOf;
//import static java.util.concurrent.TimeUnit.SECONDS;
//import static org.junit.Assert.assertEquals;
//import static org.junit.Assert.assertFalse;
//import static org.junit.Assert.assertNotNull;
//import static org.mockito.ArgumentMatchers.any;
//import static org.mockito.Mockito.doAnswer;
//import static org.mockito.Mockito.inOrder;
//import static org.mockito.Mockito.mock;
//import static org.mockito.Mockito.times;
//import static org.mockito.Mockito.verify;
//import static org.mockito.Mockito.when;
//
//@RunWith(MockitoJUnitRunner.class)
//public class FlowHandlerTest {
//    
//    @Rule
//    public Timeout globalTimeout = Timeout.seconds(15);
//
//    private Flow flow;
//    private FlowHandler flowHandler;
//    @Mock
//    private ReplyProcessor processor;
//    @Mock
//    private Append appendCmd;
//    @Mock
//    private ChannelHandlerContext ctx;
//    @Mock
//    private ByteBuf buffer;
//    @Mock
//    private Channel ch;
//    @Mock
//    private EventLoop loop;
//    @Mock
//    private ChannelFuture completedFuture;
//    @Mock
//    private ChannelPromise promise;
//
//    @BeforeClass
//    public static void beforeClass() {
//        System.setProperty("pravega.client.netty.channel.timeout.millis", valueOf(SECONDS.toMillis(5)));
//    }
//
//    @Before
//    public void setUp() throws Exception {
//        flow = new Flow(10, 0);
//        appendCmd = new Append("segment0", UUID.randomUUID(), 2, 1, buffer, 10L, flow.asLong());
//
//        when(ctx.channel()).thenReturn(ch);
//        when(ch.eventLoop()).thenReturn(loop);
//        Mockito.doAnswer(new Answer<Void>() {
//            @Override
//            public Void answer(InvocationOnMock invocation) throws Throwable {
//                Runnable run = invocation.getArgument(0);
//                run.run();
//                return null;
//            }
//        }).when(loop).execute(any(Runnable.class));
//        when(ch.writeAndFlush(any(Object.class))).thenReturn(completedFuture);
//        when(ch.write(any(Object.class))).thenReturn(completedFuture);
//        when(ch.newPromise()).thenReturn(promise);
//
//        flowHandler = new FlowHandler("testConnection", new TestMetricNotifier());
//    }
//
//    @Test
//    public void sendNormal() throws Exception {
//        @Cleanup
//        ClientConnection clientConnection = flowHandler.createFlow(flow, processor);
//        // channelRegistered is invoked before send is invoked.
//        // No exceptions are expected here.
//        flowHandler.channelActive(ctx);
//        clientConnection.send(appendCmd);
//    }
//
//    @Test(expected = ConnectionFailedException.class)
//    public void sendError() throws Exception {
//        @Cleanup
//        ClientConnection clientConnection = flowHandler.createFlow(flow, processor);
//        //Send function is invoked without channel registered being invoked.
//        //this causes a connectionFailed exception.
//        clientConnection.send(appendCmd);
//    }
//
//    @Test(expected = ConnectionFailedException.class)
//    public void sendErrorUnRegistered() throws Exception {
//        @Cleanup
//        ClientConnection clientConnection = flowHandler.createFlow(flow, processor);
//        //any send after channelUnregistered should throw a ConnectionFailedException.
//        flowHandler.channelActive(ctx);
//        flowHandler.channelUnregistered(ctx);
//        clientConnection.send(appendCmd);
//    }
//
//    @Test
//    public void completeWhenRegisteredNormal() throws Exception {
//        flowHandler.channelActive(ctx);
//        CompletableFuture<Void> testFuture = new CompletableFuture<>();
//        flowHandler.completeWhenReady(testFuture);
//        Assert.assertTrue(Futures.isSuccessful(testFuture));
//    }
//
//    @Test
//    public void completeWhenRegisteredDelayed() throws Exception {
//        @Cleanup
//        ClientConnection clientConnection = flowHandler.createFlow(flow, processor);
//        CompletableFuture<Void> testFuture = new CompletableFuture<>();
//        flowHandler.completeWhenReady(testFuture);
//        flowHandler.channelActive(ctx);
//        Assert.assertTrue(Futures.isSuccessful(testFuture));
//    }
//
//    @Test
//    public void completeWhenRegisteredDelayedMultiple() throws Exception {
//        CompletableFuture<Void> testFuture = new CompletableFuture<>();
//        flowHandler.completeWhenReady(testFuture);
//
//        CompletableFuture<Void> testFuture1 = new CompletableFuture<>();
//        flowHandler.completeWhenReady(testFuture1);
//
//        flowHandler.channelActive(ctx);
//
//        Assert.assertTrue(Futures.isSuccessful(testFuture));
//        testFuture1.get(); //wait until additional future is complete.
//        Assert.assertTrue(Futures.isSuccessful(testFuture1));
//    }
//
//    @Test(expected = IllegalArgumentException.class)
//    public void createDuplicateSession() throws Exception {
//        Flow flow = new Flow(10, 0);
//        ClientConnection connection1 = flowHandler.createFlow(flow, processor);
//        flowHandler.channelActive(ctx);
//        connection1.send(appendCmd);
//        // Creating a flow with the same flow id.
//        flowHandler.createFlow(flow, processor);
//    }
//
//    @Test
//    public void testCloseSession() throws Exception {
//        @Cleanup
//        ClientConnection clientConnection = flowHandler.createFlow(flow, processor);
//        flowHandler.channelActive(ctx);
//        clientConnection.send(appendCmd);
//        flowHandler.closeFlow(clientConnection);
//        assertEquals(0, flowHandler.getFlowIdReplyProcessorMap().size());
//    }
//
//    @Test
//    public void testCloseSessionHandler() throws Exception {
//        @Cleanup
//        ClientConnection clientConnection = flowHandler.createFlow(flow, processor);
//        flowHandler.channelActive(ctx);
//        WireCommands.GetSegmentAttribute cmd = new WireCommands.GetSegmentAttribute(flow.asLong(), "seg", UUID.randomUUID(), "");
//        clientConnection.sendAsync(cmd, e -> fail("Exception while invoking sendAsync"));
//        flowHandler.close();
//        // verify that the Channel.close is invoked.
//        Mockito.verify(ch, times(1)).close();
//        assertThrows(ObjectClosedException.class, () -> flowHandler.createFlow(flow, processor));
//        assertThrows(ObjectClosedException.class, () -> flowHandler.createConnectionWithFlowDisabled(processor));
//    }
//
//    @Test
//    public void testCreateConnectionWithSessionDisabled() throws Exception {
//        flow = new Flow(0, 10);
//        flowHandler = new FlowHandler("testConnection1");
//        flowHandler.channelActive(ctx);
//        ClientConnection connection = flowHandler.createConnectionWithFlowDisabled(processor);
//        connection.send(new Append("segment0", UUID.randomUUID(), 2, 1, buffer, 10L, flow.asLong()));
//        assertThrows(IllegalStateException.class, () -> flowHandler.createFlow(flow, processor));
//    }
//
//    @Test
//    public void testChannelUnregistered() throws Exception {
//        @Cleanup
//        ClientConnection clientConnection = flowHandler.createFlow(flow, processor);
//        flowHandler.channelActive(ctx);
//        clientConnection.send(appendCmd);
//        //simulate a connection dropped
//        flowHandler.channelUnregistered(ctx);
//        assertFalse(flowHandler.isConnectionEstablished());
//        assertThrows(ConnectionFailedException.class, () -> clientConnection.send(appendCmd));
//        WireCommands.GetSegmentAttribute cmd = new WireCommands.GetSegmentAttribute(flow.asLong(), "seg", UUID.randomUUID(), "");
//        clientConnection.sendAsync(cmd, Assert::assertNotNull);
//        clientConnection.sendAsync(Collections.singletonList(appendCmd), Assert::assertNotNull);
//        
//        CompletableFuture<Void> result = new CompletableFuture<>();
//        flowHandler.completeWhenReady(result);
//        assertEquals(true, result.isCompletedExceptionally());
//    }
//
//    @Test
//    public void testSendAsync() throws Exception {
//        @Cleanup
//        ClientConnection clientConnection = flowHandler.createFlow(flow, processor);
//        flowHandler.channelActive(ctx);
//        WireCommands.GetSegmentAttribute cmd = new WireCommands.GetSegmentAttribute(flow.asLong(), "seg", UUID.randomUUID(), "");
//        clientConnection.sendAsync(cmd, Assert::assertNotNull);
//        clientConnection.sendAsync(Collections.singletonList(appendCmd), Assert::assertNotNull);
//    }
//
//    @Test
//    public void testChannelReadWithHello() throws Exception {
//        @Cleanup
//        ClientConnection clientConnection = flowHandler.createFlow(flow, processor);
//        WireCommands.Hello helloCmd = new WireCommands.Hello(8, 4);
//        InOrder order = inOrder(processor);
//        flowHandler.channelActive(ctx);
//        flowHandler.channelRead(ctx, helloCmd);
//        order.verify(processor, times(1)).hello(helloCmd);
//    }
//
//    @Test
//    public void testChannelReadDataAppended() throws Exception {
//        @Cleanup
//        ClientConnection clientConnection = flowHandler.createFlow(flow, processor);
//        WireCommands.DataAppended dataAppendedCmd = new WireCommands.DataAppended(flow.asLong(), UUID.randomUUID(), 2, 1, 0);
//        InOrder order = inOrder(processor);
//        flowHandler.channelActive(ctx);
//        flowHandler.channelRead(ctx, dataAppendedCmd);
//        order.verify(processor, times(1)).process(dataAppendedCmd);
//    }
//
//    @Test
//    public void testHelloWithErrorReplyProcessor() throws Exception {
//        ReplyProcessor errorProcessor = mock(ReplyProcessor.class);
//        @Cleanup
//        ClientConnection connection1 = flowHandler.createFlow(new Flow(11, 0), errorProcessor);
//        @Cleanup
//        ClientConnection connection2 = flowHandler.createFlow(flow, processor);
//        flowHandler.channelActive(ctx);
//        doAnswer((Answer<Void>) invocation -> {
//            throw new RuntimeException("Reply processor error");
//        }).when(errorProcessor).hello(any(WireCommands.Hello.class));
//
//        final WireCommands.Hello msg = new WireCommands.Hello(5, 4);
//        flowHandler.channelRead(ctx, msg);
//        verify(processor).hello(msg);
//        verify(errorProcessor).hello(msg);
//    }
//
//    @Test
//    public void testProcessWithErrorReplyProcessor() throws Exception {
//        @Cleanup
//        ClientConnection connection = flowHandler.createFlow(flow, processor);
//        flowHandler.channelActive(ctx);
//        doAnswer((Answer<Void>) invocation -> {
//            throw new RuntimeException("ReplyProcessorError");
//        }).when(processor).process(any(Reply.class));
// 
//        WireCommands.DataAppended msg = new WireCommands.DataAppended(flow.asLong(), UUID.randomUUID(), 2, 1, 0);
//        flowHandler.channelRead(ctx, msg);
//        verify(processor).process(msg);
//        verify(processor).processingFailure(any(RuntimeException.class));
//    }
//
//    @Test
//    public void testExceptionCaughtWithErrorReplyProcessor() throws Exception {
//        ReplyProcessor errorProcessor = mock(ReplyProcessor.class);
//        @Cleanup
//        ClientConnection connection1 = flowHandler.createFlow(new Flow(11, 0), errorProcessor);
//        @Cleanup
//        ClientConnection connection2 = flowHandler.createFlow(flow, processor);
//        flowHandler.channelActive(ctx);
//        doAnswer((Answer<Void>) invocation -> {
//            throw new RuntimeException("Reply processor error");
//        }).when(errorProcessor).processingFailure(any(ConnectionFailedException.class));
//
//        flowHandler.exceptionCaught(ctx, new IOException("netty error"));
//        verify(processor).processingFailure(any(ConnectionFailedException.class));
//        verify(errorProcessor).processingFailure(any(ConnectionFailedException.class));
//    }
//
//    @Test
//    public void testChannelUnregisteredWithErrorReplyProcessor() throws Exception {
//        ReplyProcessor errorProcessor = mock(ReplyProcessor.class);
//        @Cleanup
//        ClientConnection connection1 = flowHandler.createFlow(new Flow(11, 0), errorProcessor);
//        @Cleanup
//        ClientConnection connection2 = flowHandler.createFlow(flow, processor);
//        flowHandler.channelActive(ctx);
//        doAnswer((Answer<Void>) invocation -> {
//            throw new RuntimeException("Reply processor error");
//        }).when(errorProcessor).connectionDropped();
//
//        flowHandler.channelUnregistered(ctx);
//        verify(processor).connectionDropped();
//        verify(errorProcessor).connectionDropped();
//    }
//
//    @Test
//    public void keepAliveFailureTest() throws Exception {
//        ReplyProcessor replyProcessor = mock(ReplyProcessor.class);
//        @Cleanup
//        ClientConnection connection1 = flowHandler.createFlow(flow, processor);
//        @Cleanup
//        ClientConnection connection2 = flowHandler.createFlow(new Flow(11, 0), replyProcessor);
//        flowHandler.channelActive(ctx);
//
//        // simulate a KeepAlive connection failure.
//        flowHandler.close();
//
//        // ensure all the reply processors are informed immediately of the channel being closed due to KeepAlive Failure.
//        verify(processor).processingFailure(any(ConnectionFailedException.class));
//        verify(replyProcessor).processingFailure(any(ConnectionFailedException.class));
//
//        // verify any attempt to send msg over the connection will throw a ConnectionFailedException.
//        AssertExtensions.assertThrows(ConnectionFailedException.class, () -> connection1.send(mock(WireCommand.class)));
//        AssertExtensions.assertThrows(ConnectionFailedException.class, () -> connection2.send(mock(WireCommand.class)));
//    }
//
//    /**
//     * Added a mock MetricNotifier different from the default one to exercise reporting metrics from client side.
//     */
//    static class TestMetricNotifier implements MetricNotifier {
//        @Override
//        public void updateSuccessMetric(ClientMetricKeys metricKey, String[] metricTags, long value) {
//            NO_OP_METRIC_NOTIFIER.updateSuccessMetric(metricKey, metricTags, value);
//            assertNotNull(metricKey);
//        }
//
//        @Override
//        public void updateFailureMetric(ClientMetricKeys metricKey, String[] metricTags, long value) {
//            NO_OP_METRIC_NOTIFIER.updateFailureMetric(metricKey, metricTags, value);
//            assertNotNull(metricKey);
//        }
//
//        @Override
//        public void close() {
//            NO_OP_METRIC_NOTIFIER.close();
//        }
//    }
//}
=======
import io.netty.buffer.ByteBuf;
import io.netty.channel.Channel;
import io.netty.channel.ChannelFuture;
import io.netty.channel.ChannelHandlerContext;
import io.netty.channel.ChannelPromise;
import io.netty.channel.DefaultChannelPipeline;
import io.netty.channel.EventLoop;
import io.pravega.client.netty.impl.FlowHandler.KeepAliveTask;
import io.pravega.common.ObjectClosedException;
import io.pravega.common.concurrent.Futures;
import io.pravega.shared.metrics.ClientMetricKeys;
import io.pravega.shared.metrics.MetricNotifier;
import io.pravega.shared.protocol.netty.Append;
import io.pravega.shared.protocol.netty.ConnectionFailedException;
import io.pravega.shared.protocol.netty.Reply;
import io.pravega.shared.protocol.netty.ReplyProcessor;
import io.pravega.shared.protocol.netty.WireCommand;
import io.pravega.shared.protocol.netty.WireCommands;
import io.pravega.shared.protocol.netty.WireCommands.KeepAlive;
import io.pravega.test.common.AssertExtensions;
import java.io.IOException;
import java.util.Collections;
import java.util.UUID;
import java.util.concurrent.CompletableFuture;
import lombok.Cleanup;
import org.junit.Assert;
import org.junit.Before;
import org.junit.BeforeClass;
import org.junit.Rule;
import org.junit.Test;
import org.junit.rules.Timeout;
import org.junit.runner.RunWith;
import org.mockito.InOrder;
import org.mockito.Mock;
import org.mockito.Mockito;
import org.mockito.invocation.InvocationOnMock;
import org.mockito.junit.MockitoJUnitRunner;
import org.mockito.stubbing.Answer;

import static io.pravega.test.common.AssertExtensions.assertThrows;
import static java.lang.String.valueOf;
import static java.util.concurrent.TimeUnit.SECONDS;
import static org.junit.Assert.assertEquals;
import static org.junit.Assert.assertFalse;
import static org.junit.Assert.assertNotNull;
import static org.junit.Assert.fail;
import static org.mockito.ArgumentMatchers.any;
import static org.mockito.Mockito.doAnswer;
import static org.mockito.Mockito.inOrder;
import static org.mockito.Mockito.mock;
import static org.mockito.Mockito.times;
import static org.mockito.Mockito.verify;
import static org.mockito.Mockito.when;

@RunWith(MockitoJUnitRunner.class)
public class FlowHandlerTest {

    @Rule
    public Timeout globalTimeout = Timeout.seconds(15);

    private Flow flow;
    private FlowHandler flowHandler;
    @Mock
    private ReplyProcessor processor;
    @Mock
    private Append appendCmd;
    @Mock
    private ChannelHandlerContext ctx;
    @Mock
    private ByteBuf buffer;
    @Mock
    private Channel ch;
    @Mock
    private EventLoop loop;
    @Mock
    private ChannelFuture completedFuture;
    @Mock
    private ChannelPromise promise;

    @BeforeClass
    public static void beforeClass() {
        System.setProperty("pravega.client.netty.channel.timeout.millis", valueOf(SECONDS.toMillis(5)));
    }

    @Before
    public void setUp() throws Exception {
        flow = new Flow(10, 0);
        appendCmd = new Append("segment0", UUID.randomUUID(), 2, 1, buffer, 10L, flow.asLong());

        when(ctx.channel()).thenReturn(ch);
        when(ch.eventLoop()).thenReturn(loop);
        Mockito.doAnswer(new Answer<Void>() {
            @Override
            public Void answer(InvocationOnMock invocation) throws Throwable {
                Runnable run = invocation.getArgument(0);
                run.run();
                return null;
            }
        }).when(loop).execute(any(Runnable.class));
        when(ch.writeAndFlush(any(Object.class))).thenReturn(completedFuture);
        when(ch.write(any(Object.class))).thenReturn(completedFuture);
        when(ch.newPromise()).thenReturn(promise);

        flowHandler = new FlowHandler("testConnection", new TestMetricNotifier());
    }

    @Test
    public void sendNormal() throws Exception {
        @Cleanup
        ClientConnection clientConnection = flowHandler.createFlow(flow, processor);
        // channelRegistered is invoked before send is invoked.
        // No exceptions are expected here.
        flowHandler.channelActive(ctx);
        clientConnection.send(appendCmd);
    }

    @Test(expected = ConnectionFailedException.class)
    public void sendError() throws Exception {
        @Cleanup
        ClientConnection clientConnection = flowHandler.createFlow(flow, processor);
        //Send function is invoked without channel registered being invoked.
        //this causes a connectionFailed exception.
        clientConnection.send(appendCmd);
    }

    @Test(expected = ConnectionFailedException.class)
    public void sendErrorUnRegistered() throws Exception {
        @Cleanup
        ClientConnection clientConnection = flowHandler.createFlow(flow, processor);
        //any send after channelUnregistered should throw a ConnectionFailedException.
        flowHandler.channelActive(ctx);
        flowHandler.channelUnregistered(ctx);
        clientConnection.send(appendCmd);
    }

    @Test
    public void completeWhenRegisteredNormal() throws Exception {
        flowHandler.channelActive(ctx);
        CompletableFuture<Void> testFuture = new CompletableFuture<>();
        flowHandler.completeWhenReady(testFuture);
        Assert.assertTrue(Futures.isSuccessful(testFuture));
    }

    @Test
    public void completeWhenRegisteredDelayed() throws Exception {
        @Cleanup
        ClientConnection clientConnection = flowHandler.createFlow(flow, processor);
        CompletableFuture<Void> testFuture = new CompletableFuture<>();
        flowHandler.completeWhenReady(testFuture);
        flowHandler.channelActive(ctx);
        Assert.assertTrue(Futures.isSuccessful(testFuture));
    }

    @Test
    public void completeWhenRegisteredDelayedMultiple() throws Exception {
        CompletableFuture<Void> testFuture = new CompletableFuture<>();
        flowHandler.completeWhenReady(testFuture);

        CompletableFuture<Void> testFuture1 = new CompletableFuture<>();
        flowHandler.completeWhenReady(testFuture1);

        flowHandler.channelActive(ctx);

        Assert.assertTrue(Futures.isSuccessful(testFuture));
        testFuture1.get(); //wait until additional future is complete.
        Assert.assertTrue(Futures.isSuccessful(testFuture1));
    }

    @Test(expected = IllegalArgumentException.class)
    public void createDuplicateSession() throws Exception {
        Flow flow = new Flow(10, 0);
        ClientConnection connection1 = flowHandler.createFlow(flow, processor);
        flowHandler.channelActive(ctx);
        connection1.send(appendCmd);
        // Creating a flow with the same flow id.
        flowHandler.createFlow(flow, processor);
    }

    @Test
    public void testCloseSession() throws Exception {
        @Cleanup
        ClientConnection clientConnection = flowHandler.createFlow(flow, processor);
        flowHandler.channelActive(ctx);
        clientConnection.send(appendCmd);
        flowHandler.closeFlow(clientConnection);
        assertEquals(0, flowHandler.getFlowIdReplyProcessorMap().size());
    }

    @Test
    public void testCloseSessionHandler() throws Exception {
        @Cleanup
        ClientConnection clientConnection = flowHandler.createFlow(flow, processor);
        flowHandler.channelActive(ctx);
        WireCommands.GetSegmentAttribute cmd = new WireCommands.GetSegmentAttribute(flow.asLong(), "seg", UUID.randomUUID(), "");
        clientConnection.sendAsync(cmd, e -> fail("Exception while invoking sendAsync"));
        flowHandler.close();
        // verify that the Channel.close is invoked.
        Mockito.verify(ch, times(1)).close();
        assertThrows(ObjectClosedException.class, () -> flowHandler.createFlow(flow, processor));
        assertThrows(ObjectClosedException.class, () -> flowHandler.createConnectionWithFlowDisabled(processor));
    }

    @Test
    public void testCreateConnectionWithSessionDisabled() throws Exception {
        flow = new Flow(0, 10);
        flowHandler = new FlowHandler("testConnection1");
        flowHandler.channelActive(ctx);
        ClientConnection connection = flowHandler.createConnectionWithFlowDisabled(processor);
        connection.send(new Append("segment0", UUID.randomUUID(), 2, 1, buffer, 10L, flow.asLong()));
        assertThrows(IllegalStateException.class, () -> flowHandler.createFlow(flow, processor));
    }

    @Test
    public void testChannelUnregistered() throws Exception {
        @Cleanup
        ClientConnection clientConnection = flowHandler.createFlow(flow, processor);
        flowHandler.channelActive(ctx);
        clientConnection.send(appendCmd);
        //simulate a connection dropped
        flowHandler.channelUnregistered(ctx);
        assertFalse(flowHandler.isConnectionEstablished());
        assertThrows(ConnectionFailedException.class, () -> clientConnection.send(appendCmd));
        WireCommands.GetSegmentAttribute cmd = new WireCommands.GetSegmentAttribute(flow.asLong(), "seg", UUID.randomUUID(), "");
        clientConnection.sendAsync(cmd, Assert::assertNotNull);
        clientConnection.sendAsync(Collections.singletonList(appendCmd), Assert::assertNotNull);
        
        CompletableFuture<Void> result = new CompletableFuture<>();
        flowHandler.completeWhenReady(result);
        assertEquals(true, result.isCompletedExceptionally());
    }

    @Test
    public void testSendAsync() throws Exception {
        @Cleanup
        ClientConnection clientConnection = flowHandler.createFlow(flow, processor);
        flowHandler.channelActive(ctx);
        WireCommands.GetSegmentAttribute cmd = new WireCommands.GetSegmentAttribute(flow.asLong(), "seg", UUID.randomUUID(), "");
        clientConnection.sendAsync(cmd, Assert::assertNotNull);
        clientConnection.sendAsync(Collections.singletonList(appendCmd), Assert::assertNotNull);
    }

    @Test
    public void testChannelReadWithHello() throws Exception {
        @Cleanup
        ClientConnection clientConnection = flowHandler.createFlow(flow, processor);
        WireCommands.Hello helloCmd = new WireCommands.Hello(8, 4);
        InOrder order = inOrder(processor);
        flowHandler.channelActive(ctx);
        flowHandler.channelRead(ctx, helloCmd);
        order.verify(processor, times(1)).hello(helloCmd);
    }

    @Test
    public void testChannelReadDataAppended() throws Exception {
        @Cleanup
        ClientConnection clientConnection = flowHandler.createFlow(flow, processor);
        WireCommands.DataAppended dataAppendedCmd = new WireCommands.DataAppended(flow.asLong(), UUID.randomUUID(), 2, 1, 0);
        InOrder order = inOrder(processor);
        flowHandler.channelActive(ctx);
        flowHandler.channelRead(ctx, dataAppendedCmd);
        order.verify(processor, times(1)).process(dataAppendedCmd);
    }

    @Test
    public void testHelloWithErrorReplyProcessor() throws Exception {
        ReplyProcessor errorProcessor = mock(ReplyProcessor.class);
        @Cleanup
        ClientConnection connection1 = flowHandler.createFlow(new Flow(11, 0), errorProcessor);
        @Cleanup
        ClientConnection connection2 = flowHandler.createFlow(flow, processor);
        flowHandler.channelActive(ctx);
        doAnswer((Answer<Void>) invocation -> {
            throw new RuntimeException("Reply processor error");
        }).when(errorProcessor).hello(any(WireCommands.Hello.class));

        final WireCommands.Hello msg = new WireCommands.Hello(5, 4);
        flowHandler.channelRead(ctx, msg);
        verify(processor).hello(msg);
        verify(errorProcessor).hello(msg);
    }

    @Test
    public void testProcessWithErrorReplyProcessor() throws Exception {
        @Cleanup
        ClientConnection connection = flowHandler.createFlow(flow, processor);
        flowHandler.channelActive(ctx);
        doAnswer((Answer<Void>) invocation -> {
            throw new RuntimeException("ReplyProcessorError");
        }).when(processor).process(any(Reply.class));
 
        WireCommands.DataAppended msg = new WireCommands.DataAppended(flow.asLong(), UUID.randomUUID(), 2, 1, 0);
        flowHandler.channelRead(ctx, msg);
        verify(processor).process(msg);
        verify(processor).processingFailure(any(RuntimeException.class));
    }

    @Test
    public void testExceptionCaughtWithErrorReplyProcessor() throws Exception {
        ReplyProcessor errorProcessor = mock(ReplyProcessor.class);
        @Cleanup
        ClientConnection connection1 = flowHandler.createFlow(new Flow(11, 0), errorProcessor);
        @Cleanup
        ClientConnection connection2 = flowHandler.createFlow(flow, processor);
        flowHandler.channelActive(ctx);
        doAnswer((Answer<Void>) invocation -> {
            throw new RuntimeException("Reply processor error");
        }).when(errorProcessor).processingFailure(any(ConnectionFailedException.class));

        flowHandler.exceptionCaught(ctx, new IOException("netty error"));
        verify(processor).processingFailure(any(ConnectionFailedException.class));
        verify(errorProcessor).processingFailure(any(ConnectionFailedException.class));
    }

    @Test
    public void testChannelUnregisteredWithErrorReplyProcessor() throws Exception {
        ReplyProcessor errorProcessor = mock(ReplyProcessor.class);
        @Cleanup
        ClientConnection connection1 = flowHandler.createFlow(new Flow(11, 0), errorProcessor);
        @Cleanup
        ClientConnection connection2 = flowHandler.createFlow(flow, processor);
        flowHandler.channelActive(ctx);
        doAnswer((Answer<Void>) invocation -> {
            throw new RuntimeException("Reply processor error");
        }).when(errorProcessor).connectionDropped();

        flowHandler.channelUnregistered(ctx);
        verify(processor).connectionDropped();
        verify(errorProcessor).connectionDropped();
    }

    @Test
    public void keepAliveFailureTest() throws Exception {
        ReplyProcessor replyProcessor = mock(ReplyProcessor.class);
        @Cleanup
        ClientConnection connection1 = flowHandler.createFlow(flow, processor);
        @Cleanup
        ClientConnection connection2 = flowHandler.createFlow(new Flow(11, 0), replyProcessor);
        flowHandler.channelActive(ctx);
        KeepAliveTask keepAlive = flowHandler.getKeepAlive();
        keepAlive.run();

        // simulate a KeepAlive connection failure.
        keepAlive.getListener().operationComplete(failedFuture("Induced error"));

        // ensure all the reply processors are informed immediately of the channel being closed due to KeepAlive Failure.
        verify(processor).processingFailure(any(ConnectionFailedException.class));
        verify(replyProcessor).processingFailure(any(ConnectionFailedException.class));

        // verify any attempt to send msg over the connection will throw a ConnectionFailedException.
        AssertExtensions.assertThrows(ConnectionFailedException.class, () -> connection1.send(mock(WireCommand.class)));
        AssertExtensions.assertThrows(ConnectionFailedException.class, () -> connection2.send(mock(WireCommand.class)));
    }
    
    @Test
    public void keepAliveWriteFailureTest() throws Exception {
        ReplyProcessor replyProcessor = mock(ReplyProcessor.class);
        @Cleanup
        ClientConnection connection1 = flowHandler.createFlow(flow, processor);
        @Cleanup
        ClientConnection connection2 = flowHandler.createFlow(new Flow(11, 0), replyProcessor);
        flowHandler.channelActive(ctx);
        KeepAliveTask keepAlive = flowHandler.getKeepAlive();
        when(ch.writeAndFlush(any(KeepAlive.class))).thenThrow(new RuntimeException("Induced error"));
        keepAlive.run();

        // ensure all the reply processors are informed immediately of the channel being closed due to KeepAlive Failure.
        verify(processor).processingFailure(any(ConnectionFailedException.class));
        verify(replyProcessor).processingFailure(any(ConnectionFailedException.class));

        // verify any attempt to send msg over the connection will throw a ConnectionFailedException.
        AssertExtensions.assertThrows(ConnectionFailedException.class, () -> connection1.send(mock(WireCommand.class)));
        AssertExtensions.assertThrows(ConnectionFailedException.class, () -> connection2.send(mock(WireCommand.class)));
    }
    
    @Test
    public void keepAliveTimeoutTest() throws Exception {
        ReplyProcessor replyProcessor = mock(ReplyProcessor.class);
        @Cleanup
        ClientConnection connection1 = flowHandler.createFlow(flow, processor);
        @Cleanup
        ClientConnection connection2 = flowHandler.createFlow(new Flow(11, 0), replyProcessor);
        flowHandler.channelActive(ctx);
        KeepAliveTask keepAlive = flowHandler.getKeepAlive();
        keepAlive.run();
        keepAlive.run(); //Triggers a timeout.
        
        // ensure all the reply processors are informed immediately of the channel being closed due to KeepAlive Failure.
        verify(processor).processingFailure(any(ConnectionFailedException.class));
        verify(replyProcessor).processingFailure(any(ConnectionFailedException.class));

        // verify any attempt to send msg over the connection will throw a ConnectionFailedException.
        AssertExtensions.assertThrows(ConnectionFailedException.class, () -> connection1.send(mock(WireCommand.class)));
        AssertExtensions.assertThrows(ConnectionFailedException.class, () -> connection2.send(mock(WireCommand.class)));
    }


    private ChannelFuture failedFuture(String message) {
        DefaultChannelPipeline pipeline = new DefaultChannelPipeline(ch) {
        };
        return pipeline.newFailedFuture(new RuntimeException(message));
    }
    
    /**
     * Added a mock MetricNotifier different from the default one to exercise reporting metrics from client side.
     */
    static class TestMetricNotifier implements MetricNotifier {
        @Override
        public void updateSuccessMetric(ClientMetricKeys metricKey, String[] metricTags, long value) {
            NO_OP_METRIC_NOTIFIER.updateSuccessMetric(metricKey, metricTags, value);
            assertNotNull(metricKey);
        }

        @Override
        public void updateFailureMetric(ClientMetricKeys metricKey, String[] metricTags, long value) {
            NO_OP_METRIC_NOTIFIER.updateFailureMetric(metricKey, metricTags, value);
            assertNotNull(metricKey);
        }

        @Override
        public void close() {
            NO_OP_METRIC_NOTIFIER.close();
        }
    }
}
>>>>>>> 3a0164c0
<|MERGE_RESOLUTION|>--- conflicted
+++ resolved
@@ -10,380 +10,6 @@
 package io.pravega.client.netty.impl;
 
 
-<<<<<<< HEAD
-//import io.netty.buffer.ByteBuf;
-//import io.netty.channel.Channel;
-//import io.netty.channel.ChannelFuture;
-//import io.netty.channel.ChannelHandlerContext;
-//import io.netty.channel.ChannelPromise;
-//import io.netty.channel.EventLoop;
-//import io.pravega.client.connection.impl.ClientConnection;
-//import io.pravega.client.connection.impl.Flow;
-//import io.pravega.client.connection.impl.FlowHandler;
-//import io.pravega.common.ObjectClosedException;
-//import io.pravega.common.concurrent.Futures;
-//import io.pravega.shared.metrics.ClientMetricKeys;
-//import io.pravega.shared.metrics.MetricNotifier;
-//import io.pravega.shared.protocol.netty.Append;
-//import io.pravega.shared.protocol.netty.ConnectionFailedException;
-//import io.pravega.shared.protocol.netty.Reply;
-//import io.pravega.shared.protocol.netty.ReplyProcessor;
-//import io.pravega.shared.protocol.netty.WireCommand;
-//import io.pravega.shared.protocol.netty.WireCommands;
-//import io.pravega.test.common.AssertExtensions;
-//import java.io.IOException;
-//import java.util.Collections;
-//import java.util.UUID;
-//import java.util.concurrent.CompletableFuture;
-//import lombok.Cleanup;
-//import org.junit.Assert;
-//import org.junit.Before;
-//import org.junit.BeforeClass;
-//import org.junit.Rule;
-//import org.junit.Test;
-//import org.junit.rules.Timeout;
-//import org.junit.runner.RunWith;
-//import org.mockito.InOrder;
-//import org.mockito.Mock;
-//import org.mockito.Mockito;
-//import org.mockito.invocation.InvocationOnMock;
-//import org.mockito.junit.MockitoJUnitRunner;
-//import org.mockito.stubbing.Answer;
-//
-//import static io.pravega.test.common.AssertExtensions.assertThrows;
-//import static java.lang.String.valueOf;
-//import static java.util.concurrent.TimeUnit.SECONDS;
-//import static org.junit.Assert.assertEquals;
-//import static org.junit.Assert.assertFalse;
-//import static org.junit.Assert.assertNotNull;
-//import static org.mockito.ArgumentMatchers.any;
-//import static org.mockito.Mockito.doAnswer;
-//import static org.mockito.Mockito.inOrder;
-//import static org.mockito.Mockito.mock;
-//import static org.mockito.Mockito.times;
-//import static org.mockito.Mockito.verify;
-//import static org.mockito.Mockito.when;
-//
-//@RunWith(MockitoJUnitRunner.class)
-//public class FlowHandlerTest {
-//    
-//    @Rule
-//    public Timeout globalTimeout = Timeout.seconds(15);
-//
-//    private Flow flow;
-//    private FlowHandler flowHandler;
-//    @Mock
-//    private ReplyProcessor processor;
-//    @Mock
-//    private Append appendCmd;
-//    @Mock
-//    private ChannelHandlerContext ctx;
-//    @Mock
-//    private ByteBuf buffer;
-//    @Mock
-//    private Channel ch;
-//    @Mock
-//    private EventLoop loop;
-//    @Mock
-//    private ChannelFuture completedFuture;
-//    @Mock
-//    private ChannelPromise promise;
-//
-//    @BeforeClass
-//    public static void beforeClass() {
-//        System.setProperty("pravega.client.netty.channel.timeout.millis", valueOf(SECONDS.toMillis(5)));
-//    }
-//
-//    @Before
-//    public void setUp() throws Exception {
-//        flow = new Flow(10, 0);
-//        appendCmd = new Append("segment0", UUID.randomUUID(), 2, 1, buffer, 10L, flow.asLong());
-//
-//        when(ctx.channel()).thenReturn(ch);
-//        when(ch.eventLoop()).thenReturn(loop);
-//        Mockito.doAnswer(new Answer<Void>() {
-//            @Override
-//            public Void answer(InvocationOnMock invocation) throws Throwable {
-//                Runnable run = invocation.getArgument(0);
-//                run.run();
-//                return null;
-//            }
-//        }).when(loop).execute(any(Runnable.class));
-//        when(ch.writeAndFlush(any(Object.class))).thenReturn(completedFuture);
-//        when(ch.write(any(Object.class))).thenReturn(completedFuture);
-//        when(ch.newPromise()).thenReturn(promise);
-//
-//        flowHandler = new FlowHandler("testConnection", new TestMetricNotifier());
-//    }
-//
-//    @Test
-//    public void sendNormal() throws Exception {
-//        @Cleanup
-//        ClientConnection clientConnection = flowHandler.createFlow(flow, processor);
-//        // channelRegistered is invoked before send is invoked.
-//        // No exceptions are expected here.
-//        flowHandler.channelActive(ctx);
-//        clientConnection.send(appendCmd);
-//    }
-//
-//    @Test(expected = ConnectionFailedException.class)
-//    public void sendError() throws Exception {
-//        @Cleanup
-//        ClientConnection clientConnection = flowHandler.createFlow(flow, processor);
-//        //Send function is invoked without channel registered being invoked.
-//        //this causes a connectionFailed exception.
-//        clientConnection.send(appendCmd);
-//    }
-//
-//    @Test(expected = ConnectionFailedException.class)
-//    public void sendErrorUnRegistered() throws Exception {
-//        @Cleanup
-//        ClientConnection clientConnection = flowHandler.createFlow(flow, processor);
-//        //any send after channelUnregistered should throw a ConnectionFailedException.
-//        flowHandler.channelActive(ctx);
-//        flowHandler.channelUnregistered(ctx);
-//        clientConnection.send(appendCmd);
-//    }
-//
-//    @Test
-//    public void completeWhenRegisteredNormal() throws Exception {
-//        flowHandler.channelActive(ctx);
-//        CompletableFuture<Void> testFuture = new CompletableFuture<>();
-//        flowHandler.completeWhenReady(testFuture);
-//        Assert.assertTrue(Futures.isSuccessful(testFuture));
-//    }
-//
-//    @Test
-//    public void completeWhenRegisteredDelayed() throws Exception {
-//        @Cleanup
-//        ClientConnection clientConnection = flowHandler.createFlow(flow, processor);
-//        CompletableFuture<Void> testFuture = new CompletableFuture<>();
-//        flowHandler.completeWhenReady(testFuture);
-//        flowHandler.channelActive(ctx);
-//        Assert.assertTrue(Futures.isSuccessful(testFuture));
-//    }
-//
-//    @Test
-//    public void completeWhenRegisteredDelayedMultiple() throws Exception {
-//        CompletableFuture<Void> testFuture = new CompletableFuture<>();
-//        flowHandler.completeWhenReady(testFuture);
-//
-//        CompletableFuture<Void> testFuture1 = new CompletableFuture<>();
-//        flowHandler.completeWhenReady(testFuture1);
-//
-//        flowHandler.channelActive(ctx);
-//
-//        Assert.assertTrue(Futures.isSuccessful(testFuture));
-//        testFuture1.get(); //wait until additional future is complete.
-//        Assert.assertTrue(Futures.isSuccessful(testFuture1));
-//    }
-//
-//    @Test(expected = IllegalArgumentException.class)
-//    public void createDuplicateSession() throws Exception {
-//        Flow flow = new Flow(10, 0);
-//        ClientConnection connection1 = flowHandler.createFlow(flow, processor);
-//        flowHandler.channelActive(ctx);
-//        connection1.send(appendCmd);
-//        // Creating a flow with the same flow id.
-//        flowHandler.createFlow(flow, processor);
-//    }
-//
-//    @Test
-//    public void testCloseSession() throws Exception {
-//        @Cleanup
-//        ClientConnection clientConnection = flowHandler.createFlow(flow, processor);
-//        flowHandler.channelActive(ctx);
-//        clientConnection.send(appendCmd);
-//        flowHandler.closeFlow(clientConnection);
-//        assertEquals(0, flowHandler.getFlowIdReplyProcessorMap().size());
-//    }
-//
-//    @Test
-//    public void testCloseSessionHandler() throws Exception {
-//        @Cleanup
-//        ClientConnection clientConnection = flowHandler.createFlow(flow, processor);
-//        flowHandler.channelActive(ctx);
-//        WireCommands.GetSegmentAttribute cmd = new WireCommands.GetSegmentAttribute(flow.asLong(), "seg", UUID.randomUUID(), "");
-//        clientConnection.sendAsync(cmd, e -> fail("Exception while invoking sendAsync"));
-//        flowHandler.close();
-//        // verify that the Channel.close is invoked.
-//        Mockito.verify(ch, times(1)).close();
-//        assertThrows(ObjectClosedException.class, () -> flowHandler.createFlow(flow, processor));
-//        assertThrows(ObjectClosedException.class, () -> flowHandler.createConnectionWithFlowDisabled(processor));
-//    }
-//
-//    @Test
-//    public void testCreateConnectionWithSessionDisabled() throws Exception {
-//        flow = new Flow(0, 10);
-//        flowHandler = new FlowHandler("testConnection1");
-//        flowHandler.channelActive(ctx);
-//        ClientConnection connection = flowHandler.createConnectionWithFlowDisabled(processor);
-//        connection.send(new Append("segment0", UUID.randomUUID(), 2, 1, buffer, 10L, flow.asLong()));
-//        assertThrows(IllegalStateException.class, () -> flowHandler.createFlow(flow, processor));
-//    }
-//
-//    @Test
-//    public void testChannelUnregistered() throws Exception {
-//        @Cleanup
-//        ClientConnection clientConnection = flowHandler.createFlow(flow, processor);
-//        flowHandler.channelActive(ctx);
-//        clientConnection.send(appendCmd);
-//        //simulate a connection dropped
-//        flowHandler.channelUnregistered(ctx);
-//        assertFalse(flowHandler.isConnectionEstablished());
-//        assertThrows(ConnectionFailedException.class, () -> clientConnection.send(appendCmd));
-//        WireCommands.GetSegmentAttribute cmd = new WireCommands.GetSegmentAttribute(flow.asLong(), "seg", UUID.randomUUID(), "");
-//        clientConnection.sendAsync(cmd, Assert::assertNotNull);
-//        clientConnection.sendAsync(Collections.singletonList(appendCmd), Assert::assertNotNull);
-//        
-//        CompletableFuture<Void> result = new CompletableFuture<>();
-//        flowHandler.completeWhenReady(result);
-//        assertEquals(true, result.isCompletedExceptionally());
-//    }
-//
-//    @Test
-//    public void testSendAsync() throws Exception {
-//        @Cleanup
-//        ClientConnection clientConnection = flowHandler.createFlow(flow, processor);
-//        flowHandler.channelActive(ctx);
-//        WireCommands.GetSegmentAttribute cmd = new WireCommands.GetSegmentAttribute(flow.asLong(), "seg", UUID.randomUUID(), "");
-//        clientConnection.sendAsync(cmd, Assert::assertNotNull);
-//        clientConnection.sendAsync(Collections.singletonList(appendCmd), Assert::assertNotNull);
-//    }
-//
-//    @Test
-//    public void testChannelReadWithHello() throws Exception {
-//        @Cleanup
-//        ClientConnection clientConnection = flowHandler.createFlow(flow, processor);
-//        WireCommands.Hello helloCmd = new WireCommands.Hello(8, 4);
-//        InOrder order = inOrder(processor);
-//        flowHandler.channelActive(ctx);
-//        flowHandler.channelRead(ctx, helloCmd);
-//        order.verify(processor, times(1)).hello(helloCmd);
-//    }
-//
-//    @Test
-//    public void testChannelReadDataAppended() throws Exception {
-//        @Cleanup
-//        ClientConnection clientConnection = flowHandler.createFlow(flow, processor);
-//        WireCommands.DataAppended dataAppendedCmd = new WireCommands.DataAppended(flow.asLong(), UUID.randomUUID(), 2, 1, 0);
-//        InOrder order = inOrder(processor);
-//        flowHandler.channelActive(ctx);
-//        flowHandler.channelRead(ctx, dataAppendedCmd);
-//        order.verify(processor, times(1)).process(dataAppendedCmd);
-//    }
-//
-//    @Test
-//    public void testHelloWithErrorReplyProcessor() throws Exception {
-//        ReplyProcessor errorProcessor = mock(ReplyProcessor.class);
-//        @Cleanup
-//        ClientConnection connection1 = flowHandler.createFlow(new Flow(11, 0), errorProcessor);
-//        @Cleanup
-//        ClientConnection connection2 = flowHandler.createFlow(flow, processor);
-//        flowHandler.channelActive(ctx);
-//        doAnswer((Answer<Void>) invocation -> {
-//            throw new RuntimeException("Reply processor error");
-//        }).when(errorProcessor).hello(any(WireCommands.Hello.class));
-//
-//        final WireCommands.Hello msg = new WireCommands.Hello(5, 4);
-//        flowHandler.channelRead(ctx, msg);
-//        verify(processor).hello(msg);
-//        verify(errorProcessor).hello(msg);
-//    }
-//
-//    @Test
-//    public void testProcessWithErrorReplyProcessor() throws Exception {
-//        @Cleanup
-//        ClientConnection connection = flowHandler.createFlow(flow, processor);
-//        flowHandler.channelActive(ctx);
-//        doAnswer((Answer<Void>) invocation -> {
-//            throw new RuntimeException("ReplyProcessorError");
-//        }).when(processor).process(any(Reply.class));
-// 
-//        WireCommands.DataAppended msg = new WireCommands.DataAppended(flow.asLong(), UUID.randomUUID(), 2, 1, 0);
-//        flowHandler.channelRead(ctx, msg);
-//        verify(processor).process(msg);
-//        verify(processor).processingFailure(any(RuntimeException.class));
-//    }
-//
-//    @Test
-//    public void testExceptionCaughtWithErrorReplyProcessor() throws Exception {
-//        ReplyProcessor errorProcessor = mock(ReplyProcessor.class);
-//        @Cleanup
-//        ClientConnection connection1 = flowHandler.createFlow(new Flow(11, 0), errorProcessor);
-//        @Cleanup
-//        ClientConnection connection2 = flowHandler.createFlow(flow, processor);
-//        flowHandler.channelActive(ctx);
-//        doAnswer((Answer<Void>) invocation -> {
-//            throw new RuntimeException("Reply processor error");
-//        }).when(errorProcessor).processingFailure(any(ConnectionFailedException.class));
-//
-//        flowHandler.exceptionCaught(ctx, new IOException("netty error"));
-//        verify(processor).processingFailure(any(ConnectionFailedException.class));
-//        verify(errorProcessor).processingFailure(any(ConnectionFailedException.class));
-//    }
-//
-//    @Test
-//    public void testChannelUnregisteredWithErrorReplyProcessor() throws Exception {
-//        ReplyProcessor errorProcessor = mock(ReplyProcessor.class);
-//        @Cleanup
-//        ClientConnection connection1 = flowHandler.createFlow(new Flow(11, 0), errorProcessor);
-//        @Cleanup
-//        ClientConnection connection2 = flowHandler.createFlow(flow, processor);
-//        flowHandler.channelActive(ctx);
-//        doAnswer((Answer<Void>) invocation -> {
-//            throw new RuntimeException("Reply processor error");
-//        }).when(errorProcessor).connectionDropped();
-//
-//        flowHandler.channelUnregistered(ctx);
-//        verify(processor).connectionDropped();
-//        verify(errorProcessor).connectionDropped();
-//    }
-//
-//    @Test
-//    public void keepAliveFailureTest() throws Exception {
-//        ReplyProcessor replyProcessor = mock(ReplyProcessor.class);
-//        @Cleanup
-//        ClientConnection connection1 = flowHandler.createFlow(flow, processor);
-//        @Cleanup
-//        ClientConnection connection2 = flowHandler.createFlow(new Flow(11, 0), replyProcessor);
-//        flowHandler.channelActive(ctx);
-//
-//        // simulate a KeepAlive connection failure.
-//        flowHandler.close();
-//
-//        // ensure all the reply processors are informed immediately of the channel being closed due to KeepAlive Failure.
-//        verify(processor).processingFailure(any(ConnectionFailedException.class));
-//        verify(replyProcessor).processingFailure(any(ConnectionFailedException.class));
-//
-//        // verify any attempt to send msg over the connection will throw a ConnectionFailedException.
-//        AssertExtensions.assertThrows(ConnectionFailedException.class, () -> connection1.send(mock(WireCommand.class)));
-//        AssertExtensions.assertThrows(ConnectionFailedException.class, () -> connection2.send(mock(WireCommand.class)));
-//    }
-//
-//    /**
-//     * Added a mock MetricNotifier different from the default one to exercise reporting metrics from client side.
-//     */
-//    static class TestMetricNotifier implements MetricNotifier {
-//        @Override
-//        public void updateSuccessMetric(ClientMetricKeys metricKey, String[] metricTags, long value) {
-//            NO_OP_METRIC_NOTIFIER.updateSuccessMetric(metricKey, metricTags, value);
-//            assertNotNull(metricKey);
-//        }
-//
-//        @Override
-//        public void updateFailureMetric(ClientMetricKeys metricKey, String[] metricTags, long value) {
-//            NO_OP_METRIC_NOTIFIER.updateFailureMetric(metricKey, metricTags, value);
-//            assertNotNull(metricKey);
-//        }
-//
-//        @Override
-//        public void close() {
-//            NO_OP_METRIC_NOTIFIER.close();
-//        }
-//    }
-//}
-=======
 import io.netty.buffer.ByteBuf;
 import io.netty.channel.Channel;
 import io.netty.channel.ChannelFuture;
@@ -807,5 +433,4 @@
             NO_OP_METRIC_NOTIFIER.close();
         }
     }
-}
->>>>>>> 3a0164c0
+}