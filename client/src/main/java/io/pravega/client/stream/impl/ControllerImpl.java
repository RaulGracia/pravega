--- conflicted
+++ resolved
@@ -203,7 +203,7 @@
             return callback.getFuture();
         }, this.executor);
         return result.thenApply(x -> {
-            switch (x.getStatus()) {
+                switch (x.getStatus()) {
                 case FAILURE:
                     log.warn("Failed to create scope: {}", scopeName);
                     throw new ControllerFailureException("Failed to create scope: " + scopeName);
@@ -256,14 +256,14 @@
                 case UNRECOGNIZED:
                 default:
                     throw new ControllerFailureException("Unknown return status deleting scope " + scopeName
-                            + " " + x.getStatus());
-            }
-        }).whenComplete((x, e) -> {
-            if (e != null) {
-                log.warn("deleteScope failed: ", e);
-            }
-            LoggerHelpers.traceLeave(log, "deleteScope", traceId);
-        });
+                                                         + " " + x.getStatus());
+                }
+            }).whenComplete((x, e) -> {
+                if (e != null) {
+                    log.warn("deleteScope failed: ", e);
+                }
+                LoggerHelpers.traceLeave(log, "deleteScope", traceId);
+            });
     }
 
     @Override
@@ -279,25 +279,25 @@
         }, this.executor);
         return result.thenApply(x -> {
             switch (x.getStatus()) {
-                case FAILURE:
-                    log.warn("Failed to create stream: {}", streamConfig.getStreamName());
-                    throw new ControllerFailureException("Failed to create stream: " + streamConfig);
-                case INVALID_STREAM_NAME:
-                    log.warn("Illegal stream name: {}", streamConfig.getStreamName());
-                    throw new IllegalArgumentException("Illegal stream name: " + streamConfig);
-                case SCOPE_NOT_FOUND:
-                    log.warn("Scope not found: {}", streamConfig.getScope());
-                    throw new IllegalArgumentException("Scope does not exist: " + streamConfig);
-                case STREAM_EXISTS:
-                    log.warn("Stream already exists: {}", streamConfig.getStreamName());
-                    return false;
-                case SUCCESS:
-                    log.info("Stream created successfully: {}", streamConfig.getStreamName());
-                    return true;
-                case UNRECOGNIZED:
-                default:
-                    throw new ControllerFailureException("Unknown return status creating stream " + streamConfig
-                            + " " + x.getStatus());
+            case FAILURE:
+                log.warn("Failed to create stream: {}", streamConfig.getStreamName());
+                throw new ControllerFailureException("Failed to create stream: " + streamConfig);
+            case INVALID_STREAM_NAME:
+                log.warn("Illegal stream name: {}", streamConfig.getStreamName());
+                throw new IllegalArgumentException("Illegal stream name: " + streamConfig);
+            case SCOPE_NOT_FOUND:
+                log.warn("Scope not found: {}", streamConfig.getScope());
+                throw new IllegalArgumentException("Scope does not exist: " + streamConfig);
+            case STREAM_EXISTS:
+                log.warn("Stream already exists: {}", streamConfig.getStreamName());
+                return false;
+            case SUCCESS:
+                log.info("Stream created successfully: {}", streamConfig.getStreamName());
+                return true;
+            case UNRECOGNIZED:
+            default:
+                throw new ControllerFailureException("Unknown return status creating stream " + streamConfig
+                                                     + " " + x.getStatus());
             }
         }).whenComplete((x, e) -> {
             if (e != null) {
@@ -320,22 +320,22 @@
         }, this.executor);
         return result.thenApply(x -> {
             switch (x.getStatus()) {
-                case FAILURE:
-                    log.warn("Failed to update stream: {}", streamConfig.getStreamName());
-                    throw new ControllerFailureException("Failed to update stream: " + streamConfig);
-                case SCOPE_NOT_FOUND:
-                    log.warn("Scope not found: {}", streamConfig.getScope());
-                    throw new IllegalArgumentException("Scope does not exist: " + streamConfig);
-                case STREAM_NOT_FOUND:
-                    log.warn("Stream does not exist: {}", streamConfig.getStreamName());
-                    throw new IllegalArgumentException("Stream does not exist: " + streamConfig);
-                case SUCCESS:
-                    log.info("Successfully updated stream: {}", streamConfig.getStreamName());
-                    return true;
-                case UNRECOGNIZED:
-                default:
-                    throw new ControllerFailureException("Unknown return status updating stream " + streamConfig
-                            + " " + x.getStatus());
+            case FAILURE:
+                log.warn("Failed to update stream: {}", streamConfig.getStreamName());
+                throw new ControllerFailureException("Failed to update stream: " + streamConfig);
+            case SCOPE_NOT_FOUND:
+                log.warn("Scope not found: {}", streamConfig.getScope());
+                throw new IllegalArgumentException("Scope does not exist: " + streamConfig);
+            case STREAM_NOT_FOUND:
+                log.warn("Stream does not exist: {}", streamConfig.getStreamName());
+                throw new IllegalArgumentException("Stream does not exist: " + streamConfig);
+            case SUCCESS:
+                log.info("Successfully updated stream: {}", streamConfig.getStreamName());
+                return true;
+            case UNRECOGNIZED:
+            default:
+                throw new ControllerFailureException("Unknown return status updating stream " + streamConfig
+                                                     + " " + x.getStatus());
             }
         }).whenComplete((x, e) -> {
             if (e != null) {
@@ -348,7 +348,7 @@
     @Override
     public CompletableFuture<Boolean> truncateStream(final String scope, final String stream, final StreamCut streamCut) {
         return truncateStream(scope, stream, streamCut.getPositions().entrySet()
-                                                      .stream().collect(Collectors.toMap(x -> x.getKey().getSegmentNumber(), Map.Entry::getValue)));
+                .stream().collect(Collectors.toMap(x -> x.getKey().getSegmentNumber(), Map.Entry::getValue)));
     }
 
     private CompletableFuture<Boolean> truncateStream(final String scope, final String stream, final Map<Integer, Long> streamCut) {
@@ -390,8 +390,8 @@
 
     @Override
     public CancellableRequest<Boolean> scaleStream(final Stream stream, final List<Integer> sealedSegments,
-                                                   final Map<Double, Double> newKeyRanges,
-                                                   final ScheduledExecutorService executor) {
+                                                  final Map<Double, Double> newKeyRanges,
+                                                  final ScheduledExecutorService executor) {
         Exceptions.checkNotClosed(closed.get(), this);
         CancellableRequest<Boolean> cancellableRequest = new CancellableRequest<>();
 
@@ -421,7 +421,7 @@
 
     @Override
     public CompletableFuture<Boolean> startScale(final Stream stream, final List<Integer> sealedSegments,
-                                                 final Map<Double, Double> newKeyRanges) {
+                                                  final Map<Double, Double> newKeyRanges) {
         Exceptions.checkNotClosed(closed.get(), this);
         long traceId = LoggerHelpers.traceEnter(log, "scaleStream", stream);
         return startScaleInternal(stream, sealedSegments, newKeyRanges)
@@ -436,19 +436,19 @@
 
     private Boolean handleScaleResponse(Stream stream, ScaleResponse response) {
         switch (response.getStatus()) {
-            case FAILURE:
-                log.warn("Failed to scale stream: {}", stream.getStreamName());
-                throw new ControllerFailureException("Failed to scale stream: " + stream);
-            case PRECONDITION_FAILED:
-                log.warn("Precondition failed for scale stream: {}", stream.getStreamName());
-                return false;
-            case STARTED:
-                log.info("Successfully started scale stream: {}", stream.getStreamName());
-                return true;
-            case UNRECOGNIZED:
-            default:
-                throw new ControllerFailureException("Unknown return status scaling stream " + stream
-                        + " " + response.getStatus());
+        case FAILURE:
+            log.warn("Failed to scale stream: {}", stream.getStreamName());
+            throw new ControllerFailureException("Failed to scale stream: " + stream);
+        case PRECONDITION_FAILED:
+            log.warn("Precondition failed for scale stream: {}", stream.getStreamName());
+            return false;
+        case STARTED:
+            log.info("Successfully started scale stream: {}", stream.getStreamName());
+            return true;
+        case UNRECOGNIZED:
+        default:
+            throw new ControllerFailureException("Unknown return status scaling stream " + stream
+                                                 + " " + response.getStatus());
         }
     }
 
@@ -462,9 +462,9 @@
         final CompletableFuture<ScaleStatusResponse> result = this.retryConfig.runAsync(() -> {
             RPCAsyncCallback<ScaleStatusResponse> callback = new RPCAsyncCallback<>();
             client.checkScale(ScaleStatusRequest.newBuilder()
-                                                .setStreamInfo(ModelHelper.createStreamInfo(stream.getScope(), stream.getStreamName()))
-                                                .setEpoch(scaleEpoch)
-                                                .build(),
+                            .setStreamInfo(ModelHelper.createStreamInfo(stream.getScope(), stream.getStreamName()))
+                            .setEpoch(scaleEpoch)
+                            .build(),
                     callback);
             return callback.getFuture();
         }, this.executor);
@@ -497,14 +497,14 @@
         final CompletableFuture<ScaleResponse> result = this.retryConfig.runAsync(() -> {
             RPCAsyncCallback<ScaleResponse> callback = new RPCAsyncCallback<>();
             client.scale(ScaleRequest.newBuilder()
-                                     .setStreamInfo(ModelHelper.createStreamInfo(stream.getScope(), stream.getStreamName()))
-                                     .addAllSealedSegments(sealedSegments)
-                                     .addAllNewKeyRanges(newKeyRanges.entrySet().stream()
-                                                                     .map(x -> ScaleRequest.KeyRangeEntry.newBuilder()
-                                                                                                         .setStart(x.getKey()).setEnd(x.getValue()).build())
-                                                                     .collect(Collectors.toList()))
-                                     .setScaleTimestamp(System.currentTimeMillis())
-                                     .build(),
+                            .setStreamInfo(ModelHelper.createStreamInfo(stream.getScope(), stream.getStreamName()))
+                            .addAllSealedSegments(sealedSegments)
+                            .addAllNewKeyRanges(newKeyRanges.entrySet().stream()
+                                    .map(x -> ScaleRequest.KeyRangeEntry.newBuilder()
+                                            .setStart(x.getKey()).setEnd(x.getValue()).build())
+                                    .collect(Collectors.toList()))
+                            .setScaleTimestamp(System.currentTimeMillis())
+                            .build(),
                     callback);
             return callback.getFuture();
         }, this.executor);
@@ -525,22 +525,22 @@
         }, this.executor);
         return result.thenApply(x -> {
             switch (x.getStatus()) {
-                case FAILURE:
-                    log.warn("Failed to seal stream: {}", streamName);
-                    throw new ControllerFailureException("Failed to seal stream: " + streamName);
-                case SCOPE_NOT_FOUND:
-                    log.warn("Scope not found: {}", scope);
-                    throw new InvalidStreamException("Scope does not exist: " + scope);
-                case STREAM_NOT_FOUND:
-                    log.warn("Stream does not exist: {}", streamName);
-                    throw new InvalidStreamException("Stream does not exist: " + streamName);
-                case SUCCESS:
-                    log.info("Successfully sealed stream: {}", streamName);
-                    return true;
-                case UNRECOGNIZED:
-                default:
-                    throw new ControllerFailureException("Unknown return status scealing stream " + streamName
-                            + " " + x.getStatus());
+            case FAILURE:
+                log.warn("Failed to seal stream: {}", streamName);
+                throw new ControllerFailureException("Failed to seal stream: " + streamName);
+            case SCOPE_NOT_FOUND:
+                log.warn("Scope not found: {}", scope);
+                throw new InvalidStreamException("Scope does not exist: " + scope);
+            case STREAM_NOT_FOUND:
+                log.warn("Stream does not exist: {}", streamName);
+                throw new InvalidStreamException("Stream does not exist: " + streamName);
+            case SUCCESS:
+                log.info("Successfully sealed stream: {}", streamName);
+                return true;
+            case UNRECOGNIZED:
+            default:
+                throw new ControllerFailureException("Unknown return status scealing stream " + streamName
+                                                     + " " + x.getStatus());
             }
         }).whenComplete((x, e) -> {
             if (e != null) {
@@ -564,22 +564,22 @@
         }, this.executor);
         return result.thenApply(x -> {
             switch (x.getStatus()) {
-                case FAILURE:
-                    log.warn("Failed to delete stream: {}", streamName);
-                    throw new ControllerFailureException("Failed to delete stream: " + streamName);
-                case STREAM_NOT_FOUND:
-                    log.warn("Stream does not exist: {}", streamName);
-                    return false;
-                case STREAM_NOT_SEALED:
-                    log.warn("Stream is not sealed: {}", streamName);
-                    throw new IllegalArgumentException("Stream is not sealed: " + streamName);
-                case SUCCESS:
-                    log.info("Successfully deleted stream: {}", streamName);
-                    return true;
-                case UNRECOGNIZED:
-                default:
-                    throw new ControllerFailureException("Unknown return status deleting stream " + streamName
-                            + " " + x.getStatus());
+            case FAILURE:
+                log.warn("Failed to delete stream: {}", streamName);
+                throw new ControllerFailureException("Failed to delete stream: " + streamName);
+            case STREAM_NOT_FOUND:
+                log.warn("Stream does not exist: {}", streamName);
+                return false;
+            case STREAM_NOT_SEALED:
+                log.warn("Stream is not sealed: {}", streamName);
+                throw new IllegalArgumentException("Stream is not sealed: " + streamName);
+            case SUCCESS:
+                log.info("Successfully deleted stream: {}", streamName);
+                return true;
+            case UNRECOGNIZED:
+            default:
+                throw new ControllerFailureException("Unknown return status deleting stream " + streamName
+                                                     + " " + x.getStatus());
             }
         }).whenComplete((x, e) -> {
             if (e != null) {
@@ -599,9 +599,9 @@
             RPCAsyncCallback<SegmentsAtTime> callback = new RPCAsyncCallback<>();
             StreamInfo streamInfo = ModelHelper.createStreamInfo(stream.getScope(), stream.getStreamName());
             GetSegmentsRequest request = GetSegmentsRequest.newBuilder()
-                                                           .setStreamInfo(streamInfo)
-                                                           .setTimestamp(timestamp)
-                                                           .build();
+                    .setStreamInfo(streamInfo)
+                    .setTimestamp(timestamp)
+                    .build();
             client.getSegments(request, callback);
             return callback.getFuture();
         }, this.executor);
@@ -610,7 +610,7 @@
             return segments.getSegmentsList()
                            .stream()
                            .collect(Collectors.toMap(location -> ModelHelper.encode(location.getSegmentId()),
-                                   location -> location.getOffset()));
+                                                     location -> location.getOffset()));
         }).whenComplete((x, e) -> {
             if (e != null) {
                 log.warn("getSegmentsAtTime failed: ", e);
@@ -733,12 +733,12 @@
             return callback.getFuture();
         }, this.executor);
         return result.thenApply(ModelHelper::encode)
-                     .whenComplete((x, e) -> {
-                         if (e != null) {
-                             log.warn("getEndpointForSegment failed: ", e);
-                         }
-                         LoggerHelpers.traceLeave(log, "getEndpointForSegment", traceId);
-                     });
+                .whenComplete((x, e) -> {
+                    if (e != null) {
+                        log.warn("getEndpointForSegment failed: ", e);
+                    }
+                    LoggerHelpers.traceLeave(log, "getEndpointForSegment", traceId);
+                });
     }
 
     @Override
@@ -755,21 +755,16 @@
             return callback.getFuture();
         }, this.executor);
         return result.thenApply(SegmentValidityResponse::getResponse)
-                     .whenComplete((x, e) -> {
-                         if (e != null) {
-                             log.warn("isSegmentOpen failed: ", e);
-                         }
-                         LoggerHelpers.traceLeave(log, "isSegmentOpen", traceId);
-                     });
-    }
-
-    @Override
-<<<<<<< HEAD
-    public CompletableFuture<TxnSegments> createTransaction(final Stream stream, final long lease, final long maxExecutionTime,
-                                                            final long scaleGracePeriod) {
-=======
+                .whenComplete((x, e) -> {
+                    if (e != null) {
+                        log.warn("isSegmentOpen failed: ", e);
+                    }
+                    LoggerHelpers.traceLeave(log, "isSegmentOpen", traceId);
+                });
+    }
+
+    @Override
     public CompletableFuture<TxnSegments> createTransaction(final Stream stream, final long lease, final long scaleGracePeriod) {
->>>>>>> 49a87931
         Exceptions.checkNotClosed(closed.get(), this);
         Preconditions.checkNotNull(stream, "stream");
         long traceId = LoggerHelpers.traceEnter(log, "createTransaction", stream, lease, scaleGracePeriod);
@@ -778,28 +773,20 @@
             RPCAsyncCallback<CreateTxnResponse> callback = new RPCAsyncCallback<>();
             client.createTransaction(
                     CreateTxnRequest.newBuilder()
-<<<<<<< HEAD
-                                    .setStreamInfo(ModelHelper.createStreamInfo(stream.getScope(), stream.getStreamName()))
-                                    .setLease(lease)
-                                    .setMaxExecutionTime(maxExecutionTime)
-                                    .setScaleGracePeriod(scaleGracePeriod)
-                                    .build(),
-=======
                             .setStreamInfo(ModelHelper.createStreamInfo(stream.getScope(), stream.getStreamName()))
                             .setLease(lease)
                             .setScaleGracePeriod(scaleGracePeriod)
                             .build(),
->>>>>>> 49a87931
                     callback);
             return callback.getFuture();
         }, this.executor);
         return result.thenApply(this::convert)
-                     .whenComplete((x, e) -> {
-                         if (e != null) {
-                             log.warn("createTransaction failed: ", e);
-                         }
-                         LoggerHelpers.traceLeave(log, "createTransaction", traceId);
-                     });
+                .whenComplete((x, e) -> {
+                    if (e != null) {
+                        log.warn("createTransaction failed: ", e);
+                    }
+                    LoggerHelpers.traceLeave(log, "createTransaction", traceId);
+                });
     }
 
     private TxnSegments convert(CreateTxnResponse response) {
@@ -808,7 +795,7 @@
         for (SegmentRange r : response.getActiveSegmentsList()) {
             rangeMap.put(r.getMaxKey(), ModelHelper.encode(r.getSegmentId()));
         }
-        StreamSegments segments = new StreamSegments(rangeMap, response.getDelegationToken());
+        StreamSegments segments = new StreamSegments(rangeMap);
         return new TxnSegments(segments, ModelHelper.encode(response.getTxnId()));
     }
 
@@ -821,20 +808,20 @@
             RPCAsyncCallback<PingTxnStatus> callback = new RPCAsyncCallback<>();
             client.pingTransaction(PingTxnRequest.newBuilder().setStreamInfo(
                     ModelHelper.createStreamInfo(stream.getScope(), stream.getStreamName()))
-                                                 .setTxnId(ModelHelper.decode(txId))
-                                                 .setLease(lease).build(),
+                            .setTxnId(ModelHelper.decode(txId))
+                            .setLease(lease).build(),
                     callback);
             return callback.getFuture();
         }, this.executor);
         return Futures.toVoidExpecting(result,
-                PingTxnStatus.newBuilder().setStatus(PingTxnStatus.Status.OK).build(),
-                PingFailedException::new)
+                                             PingTxnStatus.newBuilder().setStatus(PingTxnStatus.Status.OK).build(),
+                                             PingFailedException::new)
                       .whenComplete((x, e) -> {
-                          if (e != null) {
-                              log.warn("pingTransaction failed: ", e);
-                          }
-                          LoggerHelpers.traceLeave(log, "pingTransaction", traceId);
-                      });
+                    if (e != null) {
+                        log.warn("pingTransaction failed: ", e);
+                    }
+                    LoggerHelpers.traceLeave(log, "pingTransaction", traceId);
+                });
     }
 
     @Override
@@ -847,21 +834,21 @@
         final CompletableFuture<TxnStatus> result = this.retryConfig.runAsync(() -> {
             RPCAsyncCallback<TxnStatus> callback = new RPCAsyncCallback<>();
             client.commitTransaction(TxnRequest.newBuilder()
-                                               .setStreamInfo(ModelHelper.createStreamInfo(stream.getScope(),
-                                                       stream.getStreamName()))
-                                               .setTxnId(ModelHelper.decode(txId))
-                                               .build(),
+                            .setStreamInfo(ModelHelper.createStreamInfo(stream.getScope(),
+                                    stream.getStreamName()))
+                            .setTxnId(ModelHelper.decode(txId))
+                            .build(),
                     callback);
             return callback.getFuture();
         }, this.executor);
         return Futures.toVoidExpecting(result,
                 TxnStatus.newBuilder().setStatus(TxnStatus.Status.SUCCESS).build(), TxnFailedException::new)
                       .whenComplete((x, e) -> {
-                          if (e != null) {
-                              log.warn("commitTransaction failed: ", e);
-                          }
-                          LoggerHelpers.traceLeave(log, "commitTransaction", traceId);
-                      });
+                    if (e != null) {
+                        log.warn("commitTransaction failed: ", e);
+                    }
+                    LoggerHelpers.traceLeave(log, "commitTransaction", traceId);
+                });
     }
 
     @Override
@@ -874,21 +861,21 @@
         final CompletableFuture<TxnStatus> result = this.retryConfig.runAsync(() -> {
             RPCAsyncCallback<TxnStatus> callback = new RPCAsyncCallback<>();
             client.abortTransaction(TxnRequest.newBuilder()
-                                              .setStreamInfo(ModelHelper.createStreamInfo(stream.getScope(),
-                                                      stream.getStreamName()))
-                                              .setTxnId(ModelHelper.decode(txId))
-                                              .build(),
+                            .setStreamInfo(ModelHelper.createStreamInfo(stream.getScope(),
+                                    stream.getStreamName()))
+                            .setTxnId(ModelHelper.decode(txId))
+                            .build(),
                     callback);
             return callback.getFuture();
         }, this.executor);
         return Futures.toVoidExpecting(result,
                 TxnStatus.newBuilder().setStatus(TxnStatus.Status.SUCCESS).build(), TxnFailedException::new)
                       .whenComplete((x, e) -> {
-                          if (e != null) {
-                              log.warn("abortTransaction failed: ", e);
-                          }
-                          LoggerHelpers.traceLeave(log, "abortTransaction", traceId);
-                      });
+                    if (e != null) {
+                        log.warn("abortTransaction failed: ", e);
+                    }
+                    LoggerHelpers.traceLeave(log, "abortTransaction", traceId);
+                });
     }
 
     @Override
@@ -901,20 +888,20 @@
         final CompletableFuture<TxnState> result = this.retryConfig.runAsync(() -> {
             RPCAsyncCallback<TxnState> callback = new RPCAsyncCallback<>();
             client.checkTransactionState(TxnRequest.newBuilder()
-                                                   .setStreamInfo(ModelHelper.createStreamInfo(stream.getScope(),
-                                                           stream.getStreamName()))
-                                                   .setTxnId(ModelHelper.decode(txId))
-                                                   .build(),
+                            .setStreamInfo(ModelHelper.createStreamInfo(stream.getScope(),
+                                    stream.getStreamName()))
+                            .setTxnId(ModelHelper.decode(txId))
+                            .build(),
                     callback);
             return callback.getFuture();
         }, this.executor);
         return result.thenApply(status -> ModelHelper.encode(status.getState(), stream + " " + txId))
-                     .whenComplete((x, e) -> {
-                         if (e != null) {
-                             log.warn("checkTransactionStatus failed: ", e);
-                         }
-                         LoggerHelpers.traceLeave(log, "checkTransactionStatus", traceId);
-                     });
+                .whenComplete((x, e) -> {
+                    if (e != null) {
+                        log.warn("checkTransactionStatus failed: ", e);
+                    }
+                    LoggerHelpers.traceLeave(log, "checkTransactionStatus", traceId);
+                });
     }
 
     @Override
