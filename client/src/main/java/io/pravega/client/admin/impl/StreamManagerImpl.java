/**
 * Copyright (c) 2017 Dell Inc., or its subsidiaries. All Rights Reserved.
 *
 * Licensed under the Apache License, Version 2.0 (the "License");
 * you may not use this file except in compliance with the License.
 * You may obtain a copy of the License at
 *
 *     http://www.apache.org/licenses/LICENSE-2.0
 */
package io.pravega.client.admin.impl;

import com.google.common.annotations.VisibleForTesting;
import com.google.common.base.Preconditions;
import io.pravega.client.ClientConfig;
import io.pravega.client.admin.StreamInfo;
import io.pravega.client.admin.StreamManager;
import io.pravega.client.netty.impl.ConnectionFactory;
import io.pravega.client.netty.impl.ConnectionFactoryImpl;
import io.pravega.client.stream.Stream;
import io.pravega.client.stream.StreamConfiguration;
import io.pravega.client.stream.StreamCut;
import io.pravega.client.stream.impl.Controller;
import io.pravega.client.stream.impl.ControllerImpl;
import io.pravega.client.stream.impl.ControllerImplConfig;
import io.pravega.common.concurrent.ExecutorServiceHelpers;
import io.pravega.common.concurrent.Futures;
import io.pravega.shared.NameUtils;
import lombok.extern.slf4j.Slf4j;

import java.util.concurrent.CompletableFuture;
import java.util.concurrent.ScheduledExecutorService;

/**
 * A stream manager. Used to bootstrap the client.
 */
@Slf4j
public class StreamManagerImpl implements StreamManager {

    private final Controller controller;
    private final ConnectionFactory connectionFactory;
    private final ScheduledExecutorService executor;
    private final StreamCutHelper streamCutHelper;
    
    public StreamManagerImpl(ClientConfig clientConfig) {
        this.executor = ExecutorServiceHelpers.newScheduledThreadPool(1, "StreamManager-Controller");
        this.controller = new ControllerImpl(ControllerImplConfig.builder().clientConfig(clientConfig) .build(), executor);
        this.connectionFactory = new ConnectionFactoryImpl(clientConfig);
        this.streamCutHelper = new StreamCutHelper(controller, connectionFactory);
    }

    @VisibleForTesting
<<<<<<< HEAD
    public StreamManagerImpl(Controller controller, @SuppressWarnings("unused") Void nothing) {
        // Nothing is passed to work around a bug in the compiler where it will confuse this constructor with the one above.
=======
    public StreamManagerImpl(Controller controller, ConnectionFactory connectionFactory) {
>>>>>>> 034c4593
        this.executor = null;
        this.controller = controller;
        this.connectionFactory = connectionFactory;
        this.streamCutHelper = new StreamCutHelper(controller, connectionFactory);
    }

    @Override
    public boolean createStream(String scopeName, String streamName, StreamConfiguration config) {
        log.info("Creating scope/stream: {}/{} with configuration: {}", scopeName, streamName, config);
        NameUtils.validateUserStreamName(streamName);
        return Futures.getAndHandleExceptions(controller.createStream(StreamConfiguration.builder()
                        .scope(scopeName)
                        .streamName(streamName)
                        .scalingPolicy(config.getScalingPolicy())
                        .retentionPolicy(config.getRetentionPolicy())
                        .build()),
                RuntimeException::new);
    }

    @Override
    public boolean updateStream(String scopeName, String streamName, StreamConfiguration config) {
        log.info("Updating scope/stream: {}/{} with configuration: {}", scopeName, streamName, config);
        return Futures.getAndHandleExceptions(controller.updateStream(StreamConfiguration.builder()
                        .scope(scopeName)
                        .streamName(streamName)
                        .scalingPolicy(config.getScalingPolicy())
                        .retentionPolicy(config.getRetentionPolicy())
                        .build()),
                RuntimeException::new);
    }

    @Override
    public boolean truncateStream(String scopeName, String streamName, StreamCut streamCut) {
        Preconditions.checkNotNull(streamCut);

        log.info("Truncating scope/stream: {}/{} with stream cut: {}", scopeName, streamName, streamCut);
        return Futures.getAndHandleExceptions(controller.truncateStream(scopeName, streamName, streamCut),
                RuntimeException::new);
    }

    @Override
    public boolean sealStream(String scopeName, String streamName) {
        return Futures.getAndHandleExceptions(controller.sealStream(scopeName, streamName), RuntimeException::new);
    }

    @Override
    public boolean deleteStream(String scopeName, String toDelete) {
        return Futures.getAndHandleExceptions(controller.deleteStream(scopeName, toDelete), RuntimeException::new);
    }

    @Override
    public boolean createScope(String scopeName) {
        NameUtils.validateUserScopeName(scopeName);
        return Futures.getAndHandleExceptions(controller.createScope(scopeName),
                RuntimeException::new);
        
    }

    @Override
    public boolean deleteScope(String scopeName) {
        return Futures.getAndHandleExceptions(controller.deleteScope(scopeName),
                RuntimeException::new);
    }

    @Override
    public StreamInfo getStreamInfo(String scopeName, String streamName) {
        log.info("Fetching StreamInfo for scope/stream: {}/{}", scopeName, streamName);
        CompletableFuture<StreamInfo> streamInfo = getStreamInfo(Stream.of(scopeName, streamName));
        return Futures.getAndHandleExceptions(streamInfo, RuntimeException::new);
    }

    /**
     * Fetch the {@link StreamInfo} for a given stream.
     * Note: The access level of this method can be reduced once the deprecated method {@link io.pravega.client.batch.BatchClient#getStreamInfo(Stream)}
     * is removed.
     *
     * @param stream The Stream.
     * @return A future representing {@link StreamInfo}.
     */
    public CompletableFuture<StreamInfo> getStreamInfo(final Stream stream) {
        //Fetch the stream cut representing the current TAIL and current HEAD of the stream.
        CompletableFuture<StreamCut> currentTailStreamCut = streamCutHelper.fetchTailStreamCut(stream);
        CompletableFuture<StreamCut> currentHeadStreamCut = streamCutHelper.fetchHeadStreamCut(stream);
        return currentTailStreamCut.thenCombine(currentHeadStreamCut,
                                                (tailSC, headSC) -> new StreamInfo(stream.getScope(),
                                                                                   stream.getStreamName(),
                                                                                   tailSC, headSC));
    }

    @Override
    public void close() {
        if (this.controller != null) {
            this.controller.close();
        }
        if (this.executor != null) {
            ExecutorServiceHelpers.shutdown(this.executor);
        }
        if (this.connectionFactory != null) {
            this.connectionFactory.close();
        }
    }
}<|MERGE_RESOLUTION|>--- conflicted
+++ resolved
@@ -49,12 +49,7 @@
     }
 
     @VisibleForTesting
-<<<<<<< HEAD
-    public StreamManagerImpl(Controller controller, @SuppressWarnings("unused") Void nothing) {
-        // Nothing is passed to work around a bug in the compiler where it will confuse this constructor with the one above.
-=======
     public StreamManagerImpl(Controller controller, ConnectionFactory connectionFactory) {
->>>>>>> 034c4593
         this.executor = null;
         this.controller = controller;
         this.connectionFactory = connectionFactory;
