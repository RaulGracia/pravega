/**
 * Copyright (c) 2017 Dell Inc., or its subsidiaries. All Rights Reserved.
 *
 * Licensed under the Apache License, Version 2.0 (the "License");
 * you may not use this file except in compliance with the License.
 * You may obtain a copy of the License at
 *
 *     http://www.apache.org/licenses/LICENSE-2.0
 */
package io.pravega.client.segment.impl;

import io.pravega.client.batch.SegmentInfo;
import io.pravega.client.netty.impl.ConnectionFactory;
import io.pravega.client.netty.impl.RawClient;
import io.pravega.client.stream.impl.ConnectionClosedException;
import io.pravega.client.stream.impl.Controller;
import io.pravega.common.Exceptions;
import io.pravega.common.auth.AuthenticationException;
import io.pravega.common.concurrent.Futures;
import io.pravega.common.util.Retry;
import io.pravega.common.util.Retry.RetryWithBackoff;
import io.pravega.shared.protocol.netty.ConnectionFailedException;
import io.pravega.shared.protocol.netty.Reply;
import io.pravega.shared.protocol.netty.WireCommands;
import io.pravega.shared.protocol.netty.WireCommands.GetSegmentAttribute;
import io.pravega.shared.protocol.netty.WireCommands.GetStreamSegmentInfo;
import io.pravega.shared.protocol.netty.WireCommands.SegmentAttributeUpdated;
import io.pravega.shared.protocol.netty.WireCommands.SegmentTruncated;
import io.pravega.shared.protocol.netty.WireCommands.StreamSegmentInfo;
import io.pravega.shared.protocol.netty.WireCommands.TruncateSegment;
import io.pravega.shared.protocol.netty.WireCommands.UpdateSegmentAttribute;
import io.pravega.shared.protocol.netty.WireCommands.WrongHost;
import java.util.UUID;
import java.util.concurrent.CompletableFuture;
import java.util.concurrent.atomic.AtomicBoolean;
import java.util.concurrent.atomic.AtomicLong;
import java.util.function.Supplier;
import javax.annotation.concurrent.GuardedBy;
import lombok.RequiredArgsConstructor;
import lombok.SneakyThrows;
import lombok.extern.slf4j.Slf4j;
import lombok.val;

@RequiredArgsConstructor
@Slf4j
class SegmentMetadataClientImpl implements SegmentMetadataClient {
    private static final RetryWithBackoff RETRY_SCHEDULE = Retry.withExpBackoff(1, 10, 9, 30000);

    private final Segment segmentId;
    private final Controller controller;
    private final ConnectionFactory connectionFactory;
    private final AtomicBoolean closed = new AtomicBoolean(false);
    private final Object lock = new Object();
    @GuardedBy("lock")
    private RawClient client = null;
    private final Supplier<Long> requestIdGenerator = new AtomicLong()::incrementAndGet;
    
    private void closeConnection(Reply badReply) {
        log.info("Closing connection as a result of receiving: {}", badReply);
        RawClient c;
        synchronized (lock) {
            c = client;
            client = null;
        }
<<<<<<< HEAD
        if (c != null) {
            try {
                c.close();
            } catch (Exception e) {
                log.warn("Exception tearing down connection: ", e);
            }
        }
=======

        @Override
        public void segmentIsTruncated(SegmentIsTruncated segmentIsTruncated) {
            log.debug("Received segment is truncated {}", segmentIsTruncated);
            CompletableFuture<SegmentTruncated> future;
            synchronized (lock) {
                future = truncateSegmentRequests.remove(segmentIsTruncated.getRequestId());
            }
            if (future == null) {
                closeConnection(new SegmentTruncatedException(segmentIsTruncated.getSegment()));
            } else {
                future.complete(new SegmentTruncated(segmentIsTruncated.getRequestId(), segmentIsTruncated.getSegment()));
            }
        }

        @Override
        public void connectionDropped() {
            closeConnection(new ConnectionFailedException());
        }

        @Override
        public void wrongHost(WireCommands.WrongHost wrongHost) {
            closeConnection(new ConnectionFailedException(wrongHost.toString()));
        }

        @Override
        public void noSuchSegment(WireCommands.NoSuchSegment noSuchSegment) {
            closeConnection(new NoSuchSegmentException(noSuchSegment.toString()));
        }

        @Override
        public void processingFailure(Exception error) {
            log.warn("Processing failure: ", error);
            closeConnection(error);
        }

        @Override
        public void authTokenCheckFailed(WireCommands.AuthTokenCheckFailed authTokenCheckFailed) {
            closeConnection(new AuthenticationException(authTokenCheckFailed.toString()));
        }
>>>>>>> 57e73166
    }

    private void closeConnection(Throwable exceptionToInflightRequests) {
        log.info("Closing connection with exception: {}", exceptionToInflightRequests.getMessage());
        RawClient c;
        synchronized (lock) {
            c = client;
            client = null;
        }
        if (c != null) {
            try {
                c.close();
            } catch (Exception e) {
                log.warn("Exception tearing down connection: ", e);
            }
        }
    }
    
    RawClient getConnection() {
        synchronized (lock) {
            if (client == null || client.isClosed()) {
                client = new RawClient(controller, connectionFactory, segmentId);
            }
            return client; 
        } 
    }
    
<<<<<<< HEAD
    @SneakyThrows(ConnectionFailedException.class)
    private <T extends Reply> T transformReply(Reply reply, Class<T> klass) {
        if (klass.isAssignableFrom(reply.getClass())) {
            return (T) reply;
        }
        closeConnection(reply);
        if (reply instanceof WireCommands.NoSuchSegment) {
            throw new NoSuchSegmentException(reply.toString());
        } else if (reply instanceof WrongHost) {
            throw new ConnectionFailedException(reply.toString());
        } else {
            throw new ConnectionFailedException("Unexpected reply of " + reply + " when expecting a "
                    + klass.getName());
        }
=======
    private CompletableFuture<WireCommands.StreamSegmentInfo> getStreamSegmentInfo(String delegationToken) {
        CompletableFuture<WireCommands.StreamSegmentInfo> result = new CompletableFuture<>();
        long requestId = requestIdGenerator.get();
        synchronized (lock) {
            infoRequests.put(requestId, result);
        }
        getConnection().thenAccept(c -> {
            log.debug("Getting segment info for segment: {}", segmentId);
            send(c, new WireCommands.GetStreamSegmentInfo(requestId, segmentId.getScopedName(), delegationToken));
        }).exceptionally(e -> {
            closeConnection(e);
            return null;
        });
        return result;
>>>>>>> 57e73166
    }
    
    private CompletableFuture<StreamSegmentInfo> getStreamSegmentInfo() {
        long requestId = requestIdGenerator.get();
        log.debug("Getting segment info for segment: {}", segmentId);
        RawClient connection = getConnection();
        return connection.sendRequest(requestId, new GetStreamSegmentInfo(requestId, segmentId.getScopedName()))
                         .thenApply(r -> transformReply(r, StreamSegmentInfo.class));
    }
    
    private CompletableFuture<WireCommands.SegmentAttribute> getPropertyAsync(UUID attributeId) {
        long requestId = requestIdGenerator.get();
<<<<<<< HEAD
        log.debug("Getting segment attribute: {}", attributeId);
        RawClient connection = getConnection();
        return connection.sendRequest(requestId,
                                      new GetSegmentAttribute(requestId, segmentId.getScopedName(), attributeId))
                         .thenApply(r -> transformReply(r, WireCommands.SegmentAttribute.class));
    }

    private CompletableFuture<SegmentAttributeUpdated> updatePropertyAsync(UUID attributeId, long expected,
                                                                                        long value) {
        long requestId = requestIdGenerator.get();
        log.trace("Updating segment attribute: {}", attributeId);
        RawClient connection = getConnection();
        return connection.sendRequest(requestId,
                                      new UpdateSegmentAttribute(requestId, segmentId.getScopedName(), attributeId,
                                                                 value, expected))
                         .thenApply(r -> transformReply(r, SegmentAttributeUpdated.class));
    }
    
    private CompletableFuture<SegmentTruncated> truncateSegmentAsync(Segment segment, long offset) {
        long requestId = requestIdGenerator.get();
        log.trace("Truncating segment: {}", segment);         
        RawClient connection = getConnection();
        return connection.sendRequest(requestId, new TruncateSegment(requestId, segment.getScopedName(), offset))
                         .thenApply(r -> transformReply(r, SegmentTruncated.class));
=======
        synchronized (lock) {
            getAttributeRequests.put(requestId, result);
        }
        getConnection()
                .thenCombine(controller.getOrRefreshDelegationTokenFor(segmentId.getScope(), segmentId.getStreamName()),
                        (c, token) -> {
                            log.debug("Getting segment attribute: {}", attributeId);
                            send(c, new WireCommands.GetSegmentAttribute(requestId, segmentId.getScopedName(),
                                    attributeId, token));
                            return null;
                        }).exceptionally(e -> {
            closeConnection(e);
            return null;
        });
        return result;
    }
    
    private CompletableFuture<WireCommands.SegmentAttributeUpdated> updatePropertyAsync(UUID attributeId, String delegationToken, long expected, long value) {
        CompletableFuture<WireCommands.SegmentAttributeUpdated> result = new CompletableFuture<>();
        long requestId = requestIdGenerator.get();
        synchronized (lock) {
            setAttributeRequests.put(requestId, result);
        }
        getConnection().thenAccept(c -> {
            log.trace("Updating segment attribute: {}", attributeId);
            send(c, new WireCommands.UpdateSegmentAttribute(requestId, segmentId.getScopedName(), attributeId, value, expected, delegationToken));
        }).exceptionally(e -> {
            closeConnection(e);
            return null;
        });
        return result;
    }

    private CompletableFuture<WireCommands.SegmentTruncated> truncateSegmentAsync(Segment segment, long offset, String delegationToken) {
        CompletableFuture<WireCommands.SegmentTruncated> result = new CompletableFuture<>();
        long requestId = requestIdGenerator.get();
        synchronized (lock) {
            truncateSegmentRequests.put(requestId, result);
        }
        getConnection().thenAccept(c -> {
            log.trace("Truncating segment: {}", segment);
            send(c, new WireCommands.TruncateSegment(requestId, segment.getScopedName(), offset, delegationToken));
        }).exceptionally(e -> {
            closeConnection(e);
            return null;
        });
        return result;
>>>>>>> 57e73166
    }

    @Override
    public long fetchCurrentSegmentLength(String delegationToken) {
        Exceptions.checkNotClosed(closed.get(), this);
        val future = RETRY_SCHEDULE.retryingOn(ConnectionFailedException.class)
                                   .throwingOn(NoSuchSegmentException.class)
                                   .runAsync(() -> getStreamSegmentInfo(delegationToken), connectionFactory.getInternalExecutor());
        return Futures.getThrowingException(future).getWriteOffset();
    }

    @Override
    public long fetchProperty(SegmentAttribute attribute) {
        Exceptions.checkNotClosed(closed.get(), this);
        val future = RETRY_SCHEDULE.retryingOn(ConnectionFailedException.class)
                                   .throwingOn(NoSuchSegmentException.class)
                                   .runAsync(() -> getPropertyAsync(attribute.getValue()),
                                             connectionFactory.getInternalExecutor());
        return Futures.getThrowingException(future).getValue();
    }

    @Override
    public boolean compareAndSetAttribute(SegmentAttribute attribute, long expectedValue, long newValue, String delegationToken) {
        Exceptions.checkNotClosed(closed.get(), this);
        val future = RETRY_SCHEDULE.retryingOn(ConnectionFailedException.class)
                                   .throwingOn(NoSuchSegmentException.class)
                                   .runAsync(() -> updatePropertyAsync(attribute.getValue(), delegationToken, expectedValue, newValue),
                                             connectionFactory.getInternalExecutor());
        return Futures.getThrowingException(future).isSuccess();
    }

    @Override
    public void close() {
        log.info("Closing segment metadata connection for {}", segmentId);
        if (closed.compareAndSet(false, true)) {
            closeConnection(new ConnectionClosedException());
        }
    }

    @Override
    public SegmentInfo getSegmentInfo(String delegationToken) {
        val future = RETRY_SCHEDULE.retryingOn(ConnectionFailedException.class)
                                   .throwingOn(NoSuchSegmentException.class)
                                   .runAsync(() -> getStreamSegmentInfo(delegationToken), connectionFactory.getInternalExecutor());
        StreamSegmentInfo info = future.join();
        return new SegmentInfo(segmentId, info.getStartOffset(), info.getWriteOffset(), info.isSealed(),
                               info.getLastModified());
    }

    @Override
    public void truncateSegment(Segment segment, long offset, String delegationToken) {
        val future = RETRY_SCHEDULE.retryingOn(ConnectionFailedException.class)
                                   .throwingOn(NoSuchSegmentException.class)
                                   .runAsync(() -> truncateSegmentAsync(segment, offset, delegationToken),
                                             connectionFactory.getInternalExecutor());
        future.join();
    }

}<|MERGE_RESOLUTION|>--- conflicted
+++ resolved
@@ -15,7 +15,6 @@
 import io.pravega.client.stream.impl.ConnectionClosedException;
 import io.pravega.client.stream.impl.Controller;
 import io.pravega.common.Exceptions;
-import io.pravega.common.auth.AuthenticationException;
 import io.pravega.common.concurrent.Futures;
 import io.pravega.common.util.Retry;
 import io.pravega.common.util.Retry.RetryWithBackoff;
@@ -38,8 +37,8 @@
 import javax.annotation.concurrent.GuardedBy;
 import lombok.RequiredArgsConstructor;
 import lombok.SneakyThrows;
+import lombok.val;
 import lombok.extern.slf4j.Slf4j;
-import lombok.val;
 
 @RequiredArgsConstructor
 @Slf4j
@@ -53,6 +52,7 @@
     private final Object lock = new Object();
     @GuardedBy("lock")
     private RawClient client = null;
+    private final String delegationToken;
     private final Supplier<Long> requestIdGenerator = new AtomicLong()::incrementAndGet;
     
     private void closeConnection(Reply badReply) {
@@ -62,7 +62,6 @@
             c = client;
             client = null;
         }
-<<<<<<< HEAD
         if (c != null) {
             try {
                 c.close();
@@ -70,48 +69,6 @@
                 log.warn("Exception tearing down connection: ", e);
             }
         }
-=======
-
-        @Override
-        public void segmentIsTruncated(SegmentIsTruncated segmentIsTruncated) {
-            log.debug("Received segment is truncated {}", segmentIsTruncated);
-            CompletableFuture<SegmentTruncated> future;
-            synchronized (lock) {
-                future = truncateSegmentRequests.remove(segmentIsTruncated.getRequestId());
-            }
-            if (future == null) {
-                closeConnection(new SegmentTruncatedException(segmentIsTruncated.getSegment()));
-            } else {
-                future.complete(new SegmentTruncated(segmentIsTruncated.getRequestId(), segmentIsTruncated.getSegment()));
-            }
-        }
-
-        @Override
-        public void connectionDropped() {
-            closeConnection(new ConnectionFailedException());
-        }
-
-        @Override
-        public void wrongHost(WireCommands.WrongHost wrongHost) {
-            closeConnection(new ConnectionFailedException(wrongHost.toString()));
-        }
-
-        @Override
-        public void noSuchSegment(WireCommands.NoSuchSegment noSuchSegment) {
-            closeConnection(new NoSuchSegmentException(noSuchSegment.toString()));
-        }
-
-        @Override
-        public void processingFailure(Exception error) {
-            log.warn("Processing failure: ", error);
-            closeConnection(error);
-        }
-
-        @Override
-        public void authTokenCheckFailed(WireCommands.AuthTokenCheckFailed authTokenCheckFailed) {
-            closeConnection(new AuthenticationException(authTokenCheckFailed.toString()));
-        }
->>>>>>> 57e73166
     }
 
     private void closeConnection(Throwable exceptionToInflightRequests) {
@@ -139,7 +96,6 @@
         } 
     }
     
-<<<<<<< HEAD
     @SneakyThrows(ConnectionFailedException.class)
     private <T extends Reply> T transformReply(Reply reply, Class<T> klass) {
         if (klass.isAssignableFrom(reply.getClass())) {
@@ -154,112 +110,46 @@
             throw new ConnectionFailedException("Unexpected reply of " + reply + " when expecting a "
                     + klass.getName());
         }
-=======
-    private CompletableFuture<WireCommands.StreamSegmentInfo> getStreamSegmentInfo(String delegationToken) {
-        CompletableFuture<WireCommands.StreamSegmentInfo> result = new CompletableFuture<>();
-        long requestId = requestIdGenerator.get();
-        synchronized (lock) {
-            infoRequests.put(requestId, result);
-        }
-        getConnection().thenAccept(c -> {
-            log.debug("Getting segment info for segment: {}", segmentId);
-            send(c, new WireCommands.GetStreamSegmentInfo(requestId, segmentId.getScopedName(), delegationToken));
-        }).exceptionally(e -> {
-            closeConnection(e);
-            return null;
-        });
-        return result;
->>>>>>> 57e73166
-    }
-    
-    private CompletableFuture<StreamSegmentInfo> getStreamSegmentInfo() {
+    }
+    
+    private CompletableFuture<StreamSegmentInfo> getStreamSegmentInfo(String delegationToken) {
         long requestId = requestIdGenerator.get();
         log.debug("Getting segment info for segment: {}", segmentId);
         RawClient connection = getConnection();
-        return connection.sendRequest(requestId, new GetStreamSegmentInfo(requestId, segmentId.getScopedName()))
+        return connection.sendRequest(requestId, new GetStreamSegmentInfo(requestId, segmentId.getScopedName(), delegationToken))
                          .thenApply(r -> transformReply(r, StreamSegmentInfo.class));
     }
     
-    private CompletableFuture<WireCommands.SegmentAttribute> getPropertyAsync(UUID attributeId) {
-        long requestId = requestIdGenerator.get();
-<<<<<<< HEAD
+    private CompletableFuture<WireCommands.SegmentAttribute> getPropertyAsync(UUID attributeId, String delegationToken) {
+        long requestId = requestIdGenerator.get();
         log.debug("Getting segment attribute: {}", attributeId);
         RawClient connection = getConnection();
         return connection.sendRequest(requestId,
-                                      new GetSegmentAttribute(requestId, segmentId.getScopedName(), attributeId))
+                                      new GetSegmentAttribute(requestId, segmentId.getScopedName(), attributeId, delegationToken))
                          .thenApply(r -> transformReply(r, WireCommands.SegmentAttribute.class));
     }
 
     private CompletableFuture<SegmentAttributeUpdated> updatePropertyAsync(UUID attributeId, long expected,
-                                                                                        long value) {
+                                                                                        long value, String delegationToken) {
         long requestId = requestIdGenerator.get();
         log.trace("Updating segment attribute: {}", attributeId);
         RawClient connection = getConnection();
         return connection.sendRequest(requestId,
                                       new UpdateSegmentAttribute(requestId, segmentId.getScopedName(), attributeId,
-                                                                 value, expected))
+                                                                 value, expected, delegationToken))
                          .thenApply(r -> transformReply(r, SegmentAttributeUpdated.class));
     }
     
-    private CompletableFuture<SegmentTruncated> truncateSegmentAsync(Segment segment, long offset) {
+    private CompletableFuture<SegmentTruncated> truncateSegmentAsync(Segment segment, long offset, String delegationToken) {
         long requestId = requestIdGenerator.get();
         log.trace("Truncating segment: {}", segment);         
         RawClient connection = getConnection();
-        return connection.sendRequest(requestId, new TruncateSegment(requestId, segment.getScopedName(), offset))
+        return connection.sendRequest(requestId, new TruncateSegment(requestId, segment.getScopedName(), offset, delegationToken))
                          .thenApply(r -> transformReply(r, SegmentTruncated.class));
-=======
-        synchronized (lock) {
-            getAttributeRequests.put(requestId, result);
-        }
-        getConnection()
-                .thenCombine(controller.getOrRefreshDelegationTokenFor(segmentId.getScope(), segmentId.getStreamName()),
-                        (c, token) -> {
-                            log.debug("Getting segment attribute: {}", attributeId);
-                            send(c, new WireCommands.GetSegmentAttribute(requestId, segmentId.getScopedName(),
-                                    attributeId, token));
-                            return null;
-                        }).exceptionally(e -> {
-            closeConnection(e);
-            return null;
-        });
-        return result;
-    }
-    
-    private CompletableFuture<WireCommands.SegmentAttributeUpdated> updatePropertyAsync(UUID attributeId, String delegationToken, long expected, long value) {
-        CompletableFuture<WireCommands.SegmentAttributeUpdated> result = new CompletableFuture<>();
-        long requestId = requestIdGenerator.get();
-        synchronized (lock) {
-            setAttributeRequests.put(requestId, result);
-        }
-        getConnection().thenAccept(c -> {
-            log.trace("Updating segment attribute: {}", attributeId);
-            send(c, new WireCommands.UpdateSegmentAttribute(requestId, segmentId.getScopedName(), attributeId, value, expected, delegationToken));
-        }).exceptionally(e -> {
-            closeConnection(e);
-            return null;
-        });
-        return result;
-    }
-
-    private CompletableFuture<WireCommands.SegmentTruncated> truncateSegmentAsync(Segment segment, long offset, String delegationToken) {
-        CompletableFuture<WireCommands.SegmentTruncated> result = new CompletableFuture<>();
-        long requestId = requestIdGenerator.get();
-        synchronized (lock) {
-            truncateSegmentRequests.put(requestId, result);
-        }
-        getConnection().thenAccept(c -> {
-            log.trace("Truncating segment: {}", segment);
-            send(c, new WireCommands.TruncateSegment(requestId, segment.getScopedName(), offset, delegationToken));
-        }).exceptionally(e -> {
-            closeConnection(e);
-            return null;
-        });
-        return result;
->>>>>>> 57e73166
-    }
-
-    @Override
-    public long fetchCurrentSegmentLength(String delegationToken) {
+    }
+    
+    @Override
+    public long fetchCurrentSegmentLength() {
         Exceptions.checkNotClosed(closed.get(), this);
         val future = RETRY_SCHEDULE.retryingOn(ConnectionFailedException.class)
                                    .throwingOn(NoSuchSegmentException.class)
@@ -272,17 +162,17 @@
         Exceptions.checkNotClosed(closed.get(), this);
         val future = RETRY_SCHEDULE.retryingOn(ConnectionFailedException.class)
                                    .throwingOn(NoSuchSegmentException.class)
-                                   .runAsync(() -> getPropertyAsync(attribute.getValue()),
+                                   .runAsync(() -> getPropertyAsync(attribute.getValue(), delegationToken),
                                              connectionFactory.getInternalExecutor());
         return Futures.getThrowingException(future).getValue();
     }
 
     @Override
-    public boolean compareAndSetAttribute(SegmentAttribute attribute, long expectedValue, long newValue, String delegationToken) {
+    public boolean compareAndSetAttribute(SegmentAttribute attribute, long expectedValue, long newValue) {
         Exceptions.checkNotClosed(closed.get(), this);
         val future = RETRY_SCHEDULE.retryingOn(ConnectionFailedException.class)
                                    .throwingOn(NoSuchSegmentException.class)
-                                   .runAsync(() -> updatePropertyAsync(attribute.getValue(), delegationToken, expectedValue, newValue),
+                                   .runAsync(() -> updatePropertyAsync(attribute.getValue(), expectedValue, newValue, delegationToken),
                                              connectionFactory.getInternalExecutor());
         return Futures.getThrowingException(future).isSuccess();
     }
@@ -296,7 +186,7 @@
     }
 
     @Override
-    public SegmentInfo getSegmentInfo(String delegationToken) {
+    public SegmentInfo getSegmentInfo() {
         val future = RETRY_SCHEDULE.retryingOn(ConnectionFailedException.class)
                                    .throwingOn(NoSuchSegmentException.class)
                                    .runAsync(() -> getStreamSegmentInfo(delegationToken), connectionFactory.getInternalExecutor());
@@ -306,7 +196,7 @@
     }
 
     @Override
-    public void truncateSegment(Segment segment, long offset, String delegationToken) {
+    public void truncateSegment(Segment segment, long offset) {
         val future = RETRY_SCHEDULE.retryingOn(ConnectionFailedException.class)
                                    .throwingOn(NoSuchSegmentException.class)
                                    .runAsync(() -> truncateSegmentAsync(segment, offset, delegationToken),
