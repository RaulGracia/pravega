--- conflicted
+++ resolved
@@ -66,16 +66,12 @@
 
     @Override
     public SegmentInputStream createInputStreamForSegment(Segment segment, DelegationTokenProvider tokenProvider) {
-<<<<<<< HEAD
-        AsyncSegmentInputStreamImpl async = new AsyncSegmentInputStreamImpl(controller, cp, segment, tokenProvider, null);
-=======
         return createInputStreamForSegment(segment, tokenProvider, 0);
     }
 
     @Override
     public SegmentInputStream createInputStreamForSegment(Segment segment, DelegationTokenProvider tokenProvider, long startOffset) {
-        AsyncSegmentInputStreamImpl async = new AsyncSegmentInputStreamImpl(controller, cf, segment, tokenProvider, null);
->>>>>>> 3a0164c0
+        AsyncSegmentInputStreamImpl async = new AsyncSegmentInputStreamImpl(controller, cp, segment, tokenProvider, null);
         async.getConnection();
         return new SegmentInputStreamImpl(async, startOffset);
     }
