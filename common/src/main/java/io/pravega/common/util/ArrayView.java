/**
 * Copyright (c) 2017 Dell Inc., or its subsidiaries. All Rights Reserved.
 *
 * Licensed under the Apache License, Version 2.0 (the "License");
 * you may not use this file except in compliance with the License.
 * You may obtain a copy of the License at
 *
 *     http://www.apache.org/licenses/LICENSE-2.0
 */
package io.pravega.common.util;

/**
 * Defines a generic read-only view of an index-based, array-like structure.
 */
public interface ArrayView extends BufferView {
    /**
     * Gets the value at the specified index.
     *
     * @param index The index to query.
     * @throws ArrayIndexOutOfBoundsException If index is invalid.
     * @return Byte indicating the value at the given index.
     */
    byte get(int index);

    /**
     * Gets a reference to the backing array for this ArrayView. This should be used in conjunction with arrayOffset()
     * in order to determine where in the array this ArrayView starts at.
     * NOTE: Care must be taken when using this array. Just like any other array in Java, it is modifiable and changes to
     * it will be reflected in this ArrayView.
     *
     * @return The backing array.
     */
    byte[] array();

    /**
     * Gets a value indicating the offset in the backing array where this ArrayView starts at.
     *
     * @return The offset in the backing array.
     */
    int arrayOffset();

    /**
<<<<<<< HEAD
=======
     * Creates an InputStream that can be used to read the contents of this ArrayView. The InputStream returned
     * spans the given section of the ArrayView.
     *
     * @param offset The starting offset of the section to read.
     * @param length The length of the section to read.
     * @return The InputStream.
     */
    InputStream getReader(int offset, int length);

    /**
>>>>>>> be035543
     * Copies a specified number of bytes from this ArrayView into the given target array.
     *
     * @param target       The target array.
     * @param targetOffset The offset within the target array to start copying data at.
     * @param length       The number of bytes to copy.
     * @throws ArrayIndexOutOfBoundsException If targetOffset or length are invalid.
     */
    void copyTo(byte[] target, int targetOffset, int length);
}<|MERGE_RESOLUTION|>--- conflicted
+++ resolved
@@ -1,5 +1,5 @@
 /**
- * Copyright (c) 2017 Dell Inc., or its subsidiaries. All Rights Reserved.
+ * Copyright (c) Dell Inc., or its subsidiaries. All Rights Reserved.
  *
  * Licensed under the Apache License, Version 2.0 (the "License");
  * you may not use this file except in compliance with the License.
@@ -40,8 +40,6 @@
     int arrayOffset();
 
     /**
-<<<<<<< HEAD
-=======
      * Creates an InputStream that can be used to read the contents of this ArrayView. The InputStream returned
      * spans the given section of the ArrayView.
      *
@@ -52,7 +50,6 @@
     InputStream getReader(int offset, int length);
 
     /**
->>>>>>> be035543
      * Copies a specified number of bytes from this ArrayView into the given target array.
      *
      * @param target       The target array.
