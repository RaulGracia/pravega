--- conflicted
+++ resolved
@@ -171,16 +171,6 @@
     /**
      * Hashes a bufferview in-place. (in contrast to murmur above which needs to copy data into a single array)
      * (This passes the smhasher quality test suite)
-<<<<<<< HEAD
-     *
-     * @param bufferView The input.
-     */
-    public static final long hashBufferView(BufferView bufferView) {
-        long multiple = 6364136223846793005L; // From knuth
-        long inc = 1442695040888963407L; // From knuth
-        long state = 0xc3a5c85c97cb3127L; // (arbitrary, from farmhash) 
-        long wheil = 0x9ae16a3b2f90404fL; // (arbitrary, from farmhash) 
-=======
      * (See updateHashState below for explanation of the hashing function)
      * @param bufferView The input.
      */
@@ -190,7 +180,6 @@
         final int shift = 47; //(arbitrary odd number between 32 and 56)
         long state = 0xc3a5c85c97cb3127L; // (arbitrary, from farmhash) 
         long weyl = 0x9ae16a3b2f90404fL; // (arbitrary, from farmhash) 
->>>>>>> 7d61ea2d
         ByteBuffer leftOvers = ByteBuffer.wrap(new byte[16]);
         val iter = bufferView.iterateBuffers();
         while (iter.hasNext()) {
@@ -199,24 +188,14 @@
                 ByteBufferUtils.copy(buffer, leftOvers);
                 if (!leftOvers.hasRemaining()) {
                     leftOvers.flip(); 
-<<<<<<< HEAD
-                    state = updateHashState(state, wheil, leftOvers);
-                    wheil += inc; 
-=======
                     state = updateHashState(state, weyl, leftOvers);
                     weyl += inc; 
->>>>>>> 7d61ea2d
                     leftOvers.clear();
                 }
             }
             while (buffer.remaining() >= 16) {
-<<<<<<< HEAD
-                state = updateHashState(state, wheil, buffer);
-                wheil += inc;
-=======
                 state = updateHashState(state, weyl, buffer);
                 weyl += inc;
->>>>>>> 7d61ea2d
             }
             if (buffer.hasRemaining()) {
                 ByteBufferUtils.copy(buffer, leftOvers);
@@ -225,21 +204,12 @@
         leftOvers.flip();
         while (leftOvers.hasRemaining()) {
             byte b = leftOvers.get();
-<<<<<<< HEAD
-            state = (state ^ b) * wheil;
-            state ^= state >> 47;
-            wheil += inc;
-        }
-        int rot = (int) state & 63; //RR permutation from PCG
-        return Long.rotateRight(state * multiple + inc, rot);
-=======
             state = (state ^ b) * weyl;
             state ^= state >> shift;
             weyl += inc;
         }
         int rot = (int) state & 0b0111111; // (63) RR permutation from PCG
         return Long.rotateRight(state * multiple + inc, rot); // LGC step + RR
->>>>>>> 7d61ea2d
     }
     
     /**
@@ -263,21 +233,13 @@
      */
     private static long updateHashState(long state, long multiple, final ByteBuffer buffer) {
         assert buffer.remaining() >= 16;
-<<<<<<< HEAD
-        long offset = 1013904223; // (arbitrary,From Numerical Recipes)
-=======
         final long offset = 1013904223; // (arbitrary,From Numerical Recipes)
         final int shift = 47; //(arbitrary odd number between 32 and 56)
->>>>>>> 7d61ea2d
         long new1 = buffer.getLong();
         long new2 = buffer.getLong();
         state = (state ^ new1) * (multiple ^ Long.reverseBytes(new2)); //Changing rather than fixed multiple removes linearity
         state = (state ^ new2) * ((multiple + offset) ^ Long.reverseBytes(new1)); //Reversing bytes prevents low impact high order bits.
-<<<<<<< HEAD
-        state ^= state >> 47; // xorshift some good bits to the bottom
-=======
         state ^= state >> shift; // xorshift some good bits to the bottom
->>>>>>> 7d61ea2d
         return state;
     } 
 }