--- conflicted
+++ resolved
@@ -45,20 +45,12 @@
     public static final String PROPERTY_BASE_PORT = "basePort";
     public static final String PROPERTY_BOOKIE_COUNT = "bookieCount";
     public static final String PROPERTY_ZK_PORT = "zkPort";
-<<<<<<< HEAD
-    public static final String PROPERTY_ZK_LEDGERS_PATH = "zkLedgersPath";
-=======
     public static final String PROPERTY_LEDGERS_PATH = "zkLedgersPath"; // ZK namespace path for ledger metadata.
->>>>>>> 5e27fbae
     public static final String PROPERTY_START_ZK = "startZk";
     public static final String PROPERTY_SECURE_BK = "secureBk";
     public static final String TLS_KEY_STORE_PASSWD = "tlsKeyStorePasswd";
     public static final String TLS_KEY_STORE = "tlsKeyStore";
-<<<<<<< HEAD
-    public static final String PROPERTY_LEDGERS_DIR = "ledgersDir";
-=======
     public static final String PROPERTY_LEDGERS_DIR = "ledgersDir"; // File System path to store ledger data.
->>>>>>> 5e27fbae
 
     private static final InetAddress LOOPBACK_ADDRESS = InetAddress.getLoopbackAddress();
     private final boolean startZk;
