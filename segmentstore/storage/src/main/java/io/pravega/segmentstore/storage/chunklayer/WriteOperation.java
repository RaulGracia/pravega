/**
 * Copyright Pravega Authors.
 *
 * Licensed under the Apache License, Version 2.0 (the "License");
 * you may not use this file except in compliance with the License.
 * You may obtain a copy of the License at
 *
 *     http://www.apache.org/licenses/LICENSE-2.0
 *
 * Unless required by applicable law or agreed to in writing, software
 * distributed under the License is distributed on an "AS IS" BASIS,
 * WITHOUT WARRANTIES OR CONDITIONS OF ANY KIND, either express or implied.
 * See the License for the specific language governing permissions and
 * limitations under the License.
 */
package io.pravega.segmentstore.storage.chunklayer;

import com.google.common.base.Preconditions;
import io.pravega.common.Exceptions;
import io.pravega.common.LoggerHelpers;
import io.pravega.common.Timer;
import io.pravega.common.concurrent.Futures;
import io.pravega.common.io.BoundedInputStream;
import io.pravega.segmentstore.contracts.BadOffsetException;
import io.pravega.segmentstore.storage.SegmentHandle;
import io.pravega.segmentstore.storage.StorageFullException;
import io.pravega.segmentstore.storage.StorageNotPrimaryException;
import io.pravega.segmentstore.storage.metadata.ChunkMetadata;
import io.pravega.segmentstore.storage.metadata.MetadataTransaction;
import io.pravega.segmentstore.storage.metadata.SegmentMetadata;
import io.pravega.segmentstore.storage.metadata.StorageMetadataWritesFencedOutException;
import lombok.SneakyThrows;
import lombok.extern.slf4j.Slf4j;
import lombok.val;

import java.io.ByteArrayInputStream;
import java.io.InputStream;
import java.util.Arrays;
import java.util.List;
import java.util.Vector;
import java.util.concurrent.Callable;
import java.util.concurrent.CompletableFuture;
import java.util.concurrent.CompletionException;
import java.util.concurrent.atomic.AtomicInteger;
import java.util.concurrent.atomic.AtomicLong;
import java.util.concurrent.atomic.AtomicReference;

import static io.pravega.segmentstore.storage.chunklayer.ChunkStorageMetrics.SLTS_NUM_CHUNKS_ADDED;
import static io.pravega.segmentstore.storage.chunklayer.ChunkStorageMetrics.SLTS_SYSTEM_NUM_CHUNKS_ADDED;
import static io.pravega.segmentstore.storage.chunklayer.ChunkStorageMetrics.SLTS_SYSTEM_WRITE_BYTES;
import static io.pravega.segmentstore.storage.chunklayer.ChunkStorageMetrics.SLTS_SYSTEM_WRITE_LATENCY;
import static io.pravega.segmentstore.storage.chunklayer.ChunkStorageMetrics.SLTS_WRITE_BYTES;
import static io.pravega.segmentstore.storage.chunklayer.ChunkStorageMetrics.SLTS_WRITE_INSTANT_TPUT;
import static io.pravega.segmentstore.storage.chunklayer.ChunkStorageMetrics.SLTS_WRITE_LATENCY;

/**
 * Implements the write operation.
 */
@Slf4j
class WriteOperation implements Callable<CompletableFuture<Void>> {
    private final SegmentHandle handle;
    private final long offset;
    private final InputStream data;
    private final int length;
    private final ChunkedSegmentStorage chunkedSegmentStorage;
    private final long traceId;
    private final Timer timer;
    private final List<SystemJournal.SystemJournalRecord> systemLogRecords = new Vector<>();
    private final List<ChunkNameOffsetPair> newReadIndexEntries = new Vector<>();
    private final AtomicInteger chunksAddedCount = new AtomicInteger();

    private volatile boolean isCommitted = false;
    private volatile SegmentMetadata segmentMetadata;
    private volatile boolean isSystemSegment;

    // Check if this is a first write after ownership changed.
    private volatile boolean isFirstWriteAfterFailover;
    private volatile boolean skipOverFailedChunk;

    private final AtomicReference<ChunkMetadata> lastChunkMetadata = new AtomicReference<>(null);
    private volatile ChunkHandle chunkHandle = null;
    private final AtomicInteger bytesRemaining = new AtomicInteger();

    private final AtomicInteger totalBytesRead = new AtomicInteger();

    private final AtomicLong currentOffset = new AtomicLong();

    private final AtomicReference<byte[]> inputData = new AtomicReference<>();
    private volatile boolean didSegmentLayoutChange = false;

    WriteOperation(ChunkedSegmentStorage chunkedSegmentStorage, SegmentHandle handle, long offset, InputStream data, int length) {
        this.handle = handle;
        this.offset = offset;
        this.data = data;
        this.length = length;
        this.chunkedSegmentStorage = chunkedSegmentStorage;
        traceId = LoggerHelpers.traceEnter(log, "write", handle, offset, length);
        timer = new Timer();
    }

    @Override
    public CompletableFuture<Void> call() {
        // Validate preconditions.
        checkPreconditions();
        log.debug("{} write - started op={}, segment={}, offset={} length={}.",
                chunkedSegmentStorage.getLogPrefix(), System.identityHashCode(this), handle.getSegmentName(), offset, length);

        val streamSegmentName = handle.getSegmentName();
        return ChunkedSegmentStorage.tryWith(chunkedSegmentStorage.getMetadataStore().beginTransaction(false, handle.getSegmentName()),
                txn -> {
                    didSegmentLayoutChange = false;

                    // Retrieve metadata.
                    return txn.get(streamSegmentName)
                            .thenComposeAsync(storageMetadata -> {
                                segmentMetadata = (SegmentMetadata) storageMetadata;
                                // Validate preconditions.
                                checkState();

                                isSystemSegment = chunkedSegmentStorage.isStorageSystemSegment(segmentMetadata);

                                // Check if this is a first write after ownership changed.
                                isFirstWriteAfterFailover = segmentMetadata.isOwnershipChanged();

                                lastChunkMetadata.set(null);
                                chunkHandle = null;
                                bytesRemaining.set(length);
                                currentOffset.set(offset);

                                // Get the last chunk segmentMetadata for the segment.

                                return getLastChunk(txn)
                                        .thenComposeAsync(v ->
                                                        writeData(txn)
                                                                .thenComposeAsync(vv ->
                                                                                commit(txn)
                                                                                        .thenApplyAsync(vvvv ->
                                                                                                postCommit(), chunkedSegmentStorage.getExecutor())
                                                                                        .exceptionally(this::handleException),
                                                                        chunkedSegmentStorage.getExecutor())
                                                                .thenRunAsync(this::logEnd, chunkedSegmentStorage.getExecutor()),
                                                chunkedSegmentStorage.getExecutor());
                            }, chunkedSegmentStorage.getExecutor());
                }, chunkedSegmentStorage.getExecutor())
                .exceptionally(ex -> (Void) handleException(ex));
    }

    private Object handleException(Throwable e) {
        log.debug("{} write - exception op={}, segment={}, offset={}, length={}.",
                chunkedSegmentStorage.getLogPrefix(), System.identityHashCode(this), handle.getSegmentName(), offset, length);
        val ex = Exceptions.unwrap(e);
        if (ex instanceof StorageMetadataWritesFencedOutException) {
            throw new CompletionException(new StorageNotPrimaryException(handle.getSegmentName(), ex));
        }
        if (ex instanceof ChunkStorageFullException) {
            throw new CompletionException(new StorageFullException(handle.getSegmentName(), ex));
        }
        throw new CompletionException(ex);
    }

    private Object postCommit() {
        // Post commit actions.
        // Update the read index.
        chunkedSegmentStorage.getReadIndexCache().addIndexEntries(handle.getSegmentName(), newReadIndexEntries);
        return null;
    }

    private CompletableFuture<Void> getLastChunk(MetadataTransaction txn) {
        if (null != segmentMetadata.getLastChunk()) {
            return txn.get(segmentMetadata.getLastChunk())
                    .thenAcceptAsync(storageMetadata1 -> lastChunkMetadata.set((ChunkMetadata) storageMetadata1), chunkedSegmentStorage.getExecutor());
        } else {
            return CompletableFuture.completedFuture(null);
        }
    }

    private void logEnd() {
        val elapsed = timer.getElapsed();
        SLTS_WRITE_LATENCY.reportSuccessEvent(elapsed);
        SLTS_WRITE_BYTES.add(length);
        SLTS_NUM_CHUNKS_ADDED.reportSuccessValue(chunksAddedCount.get());
        if (segmentMetadata.isStorageSystemSegment()) {
            SLTS_SYSTEM_WRITE_LATENCY.reportSuccessEvent(elapsed);
            SLTS_SYSTEM_WRITE_BYTES.add(length);
            SLTS_SYSTEM_NUM_CHUNKS_ADDED.reportSuccessValue(chunksAddedCount.get());
            chunkedSegmentStorage.reportMetricsForSystemSegment(segmentMetadata);
        }
        if (elapsed.toMillis() > 0) {
            val bytesPerSecond = 1000L * length / elapsed.toMillis();
            SLTS_WRITE_INSTANT_TPUT.reportSuccessValue(bytesPerSecond);
        }
        if (chunkedSegmentStorage.getConfig().getLateWarningThresholdInMillis() < elapsed.toMillis()) {
            log.warn("{} write - late op={}, segment={}, offset={}, length={}, latency={}.",
                    chunkedSegmentStorage.getLogPrefix(), System.identityHashCode(this), handle.getSegmentName(), offset, length, elapsed.toMillis());
        } else {
            log.debug("{} write - finished op={}, segment={}, offset={}, length={}, latency={}.",
                    chunkedSegmentStorage.getLogPrefix(), System.identityHashCode(this), handle.getSegmentName(), offset, length, elapsed.toMillis());
        }
        LoggerHelpers.traceLeave(log, "write", traceId, handle, offset);
    }

    private CompletableFuture<Void> commit(MetadataTransaction txn) {
        // commit all system log records if required.
        if (isSystemSegment && systemLogRecords.size() > 0) {
            // commit all system log records.
            txn.setExternalCommitStep(() -> chunkedSegmentStorage.getSystemJournal().commitRecords(systemLogRecords));
        }
        // if layout did not change, and it is eligible segment then commit with lazyWrite.
        val shouldLazyCommit = !segmentMetadata.isAtomicWrite()
                && !didSegmentLayoutChange
                && !isSystemSegment;

        // Commit
        return txn.commit(shouldLazyCommit)
                .thenRunAsync(() -> isCommitted = true, chunkedSegmentStorage.getExecutor());

    }

    private CompletableFuture<Void> writeData(MetadataTransaction txn) {
        val oldChunkCount = segmentMetadata.getChunkCount();
        val oldLength = segmentMetadata.getLength();

        final InputStream inputStream;
        if (shouldValidateData()) {
            inputData.set(readNBytes(data, length));
            inputStream = new ByteArrayInputStream(inputData.get());
        } else {
            inputStream = data;
        }

        return Futures.loop(
                () -> bytesRemaining.get() > 0,
                () -> {
                    // Check if new chunk needs to be added.
                    // This could be either because there are no existing chunks or last chunk has reached max rolling length.
                    return openChunkToWrite(txn)
                            .thenComposeAsync(v -> {
                                // Calculate the data that needs to be written.
                                val oldOffset = currentOffset.get();
                                val offsetToWriteAt = currentOffset.get() - segmentMetadata.getLastChunkStartOffset();
                                val writeSize = (int) Math.min(bytesRemaining.get(), segmentMetadata.getMaxRollinglength() - offsetToWriteAt);

                                // Write data to last chunk.
                                return writeToChunk(txn,
                                        segmentMetadata,
                                        inputStream,
                                        chunkHandle,
                                        lastChunkMetadata.get(),
                                        offsetToWriteAt,
                                        writeSize)
                                .thenRunAsync(() -> {
                                    // Update block index.
                                    if (!segmentMetadata.isStorageSystemSegment()) {
                                        chunkedSegmentStorage.addBlockIndexEntriesForChunk(txn,
                                                segmentMetadata.getName(),
                                                chunkHandle.getChunkName(),
                                                segmentMetadata.getLastChunkStartOffset(),
                                                oldOffset,
                                                segmentMetadata.getLength());
                                    }
                                }, chunkedSegmentStorage.getExecutor());
                            }, chunkedSegmentStorage.getExecutor());
                }, chunkedSegmentStorage.getExecutor())
                .thenRunAsync(() -> {
                    // Check invariants.
                    segmentMetadata.checkInvariants();
                    Preconditions.checkState(totalBytesRead.get() == length, "totalBytesRead (%s) must match length(%s)",
                            totalBytesRead.get(), length);
                    Preconditions.checkState(oldChunkCount + chunksAddedCount.get() == segmentMetadata.getChunkCount(),
                            "Number of chunks do not match. old value (%s) + number of chunks added (%s) must match current chunk count(%s)",
                            oldChunkCount, chunksAddedCount.get(), segmentMetadata.getChunkCount());
                    Preconditions.checkState(oldLength + length == segmentMetadata.getLength(),
                            "New length must match. old value (%s) + length (%s) must match current chunk count(%s)",
                            oldLength, length, segmentMetadata.getLength());
                    if (null != lastChunkMetadata.get()) {
                        Preconditions.checkState(segmentMetadata.getLastChunkStartOffset() + lastChunkMetadata.get().getLength() == segmentMetadata.getLength(),
                                "Last chunk start offset (%s) + Last chunk length (%s) must match segment length (%s)",
                                segmentMetadata.getLastChunkStartOffset(), lastChunkMetadata.get().getLength(), segmentMetadata.getLength());
                    }
                }, chunkedSegmentStorage.getExecutor());
    }

    private CompletableFuture<Void> openChunkToWrite(MetadataTransaction txn) {
        if (null == lastChunkMetadata.get()
                || (lastChunkMetadata.get().getLength() >= segmentMetadata.getMaxRollinglength())
                || isFirstWriteAfterFailover
                || skipOverFailedChunk
                || !chunkedSegmentStorage.shouldAppend()) {
            return addNewChunk(txn);

        } else {
            // No new chunk needed just write data to existing chunk.
            chunkHandle = ChunkHandle.writeHandle(lastChunkMetadata.get().getName());
            return CompletableFuture.completedFuture(null);
        }
    }

    private CompletableFuture<Void> addNewChunk(MetadataTransaction txn) {
        // Create new chunk
        String newChunkName = chunkedSegmentStorage.getNewChunkName(handle.getSegmentName(), segmentMetadata.getLength());

        return chunkedSegmentStorage.getGarbageCollector().trackNewChunk(txn.getVersion(), newChunkName)
                .thenComposeAsync( v -> {
                    CompletableFuture<ChunkHandle> createdHandle;
                    if (chunkedSegmentStorage.shouldAppend()) {
                        createdHandle = chunkedSegmentStorage.getChunkStorage().create(newChunkName);
                    } else {
                        createdHandle = CompletableFuture.completedFuture(ChunkHandle.writeHandle(newChunkName));
                    }
                    return createdHandle
                            .thenAcceptAsync(h -> {
                                chunkHandle = h;
                                String previousLastChunkName = lastChunkMetadata.get() == null ? null : lastChunkMetadata.get().getName();

                                // update first and last chunks.
                                lastChunkMetadata.set(updateMetadataForChunkAddition(txn,
                                        segmentMetadata,
                                        newChunkName,
                                        isFirstWriteAfterFailover,
                                        lastChunkMetadata.get()));

                                // Record the creation of new chunk.
                                if (isSystemSegment) {
                                    addSystemLogRecord(systemLogRecords,
                                            handle.getSegmentName(),
                                            segmentMetadata.getLength(),
                                            previousLastChunkName,
                                            newChunkName);
                                    txn.markPinned(lastChunkMetadata.get());
                                }
                                // Update read index.
                                newReadIndexEntries.add(new ChunkNameOffsetPair(segmentMetadata.getLength(), newChunkName));

                                isFirstWriteAfterFailover = false;
                                skipOverFailedChunk = false;
                                didSegmentLayoutChange = true;
                                chunksAddedCount.incrementAndGet();

                                log.debug("{} write - New chunk added - op={}, segment={}, chunk={}, offset={}.",
                                        chunkedSegmentStorage.getLogPrefix(), System.identityHashCode(this), handle.getSegmentName(), newChunkName, segmentMetadata.getLength());
                            }, chunkedSegmentStorage.getExecutor());
        }, chunkedSegmentStorage.getExecutor());
    }

    private void checkState() {
        val streamSegmentName = handle.getSegmentName();
        chunkedSegmentStorage.checkSegmentExists(streamSegmentName, segmentMetadata);
        segmentMetadata.checkInvariants();
        chunkedSegmentStorage.checkNotSealed(streamSegmentName, segmentMetadata);
        chunkedSegmentStorage.checkOwnership(streamSegmentName, segmentMetadata);

        // Validate that offset is correct.
        if ((segmentMetadata.getLength()) != offset) {
            throw new CompletionException(new BadOffsetException(handle.getSegmentName(), segmentMetadata.getLength(), offset));
        }
    }

    private void checkPreconditions() {
        Preconditions.checkArgument(null != data, "data must not be null");
        Preconditions.checkArgument(!handle.isReadOnly(), "handle must not be read only. Segment = %s", handle.getSegmentName());
        Preconditions.checkArgument(offset >= 0, "offset must be non negative. Segment = %s", handle.getSegmentName());
        Preconditions.checkArgument(length >= 0, "length must be non negative. Segment = %s", handle.getSegmentName());
    }

    /**
     * Updates the segment metadata for the newly added chunk.
     */
    private ChunkMetadata updateMetadataForChunkAddition(MetadataTransaction txn,
                                                         SegmentMetadata segmentMetadata,
                                                         String newChunkName,
                                                         boolean isFirstWriteAfterFailover,
                                                         ChunkMetadata lastChunkMetadata) {
        ChunkMetadata newChunkMetadata = ChunkMetadata.builder()
                .name(newChunkName)
                .build();
        newChunkMetadata.setActive(true);
        segmentMetadata.setLastChunk(newChunkName);
        if (lastChunkMetadata == null) {
            segmentMetadata.setFirstChunk(newChunkName);
        } else {
            lastChunkMetadata.setNextChunk(newChunkName);
            txn.update(lastChunkMetadata);
        }
        segmentMetadata.setLastChunkStartOffset(segmentMetadata.getLength());

        // Reset ownershipChanged flag after first write is done.
        if (isFirstWriteAfterFailover) {
            segmentMetadata.setOwnerEpoch(chunkedSegmentStorage.getEpoch());
            segmentMetadata.setOwnershipChanged(false);
            log.debug("{} write - First write after failover - op={}, segment={}.", chunkedSegmentStorage.getLogPrefix(), System.identityHashCode(this), segmentMetadata.getName());
        }
        segmentMetadata.setChunkCount(segmentMetadata.getChunkCount() + 1);

        // Update the transaction.
        txn.create(newChunkMetadata);
        txn.update(segmentMetadata);
        return newChunkMetadata;
    }

    /**
     * Adds a system log.
     *
     * @param systemLogRecords  List of system records.
     * @param streamSegmentName Name of the segment.
     * @param offset            Offset at which new chunk was added.
     * @param oldChunkName      Name of the previous last chunk.
     * @param newChunkName      Name of the new last chunk.
     */
    private void addSystemLogRecord(List<SystemJournal.SystemJournalRecord> systemLogRecords, String streamSegmentName, long offset, String oldChunkName, String newChunkName) {
        systemLogRecords.add(
                SystemJournal.ChunkAddedRecord.builder()
                        .segmentName(streamSegmentName)
                        .offset(offset)
                        .oldChunkName(oldChunkName)
                        .newChunkName(newChunkName)
                        .build());
    }

    /**
     * Write to chunk.
     */
    private CompletableFuture<Void> writeToChunk(MetadataTransaction txn,
                                                    SegmentMetadata segmentMetadata,
                                                    InputStream data,
                                                    ChunkHandle chunkHandle,
                                                    ChunkMetadata chunkWrittenMetadata,
                                                    long offsetToWriteAt,
                                                    int bytesCount) {
        Preconditions.checkState( bytesCount > 0, "bytesCount must be positive. Segment=%s Chunk=%s offsetToWriteAt=%s bytesCount=%s", segmentMetadata, chunkWrittenMetadata, offsetToWriteAt, bytesCount);
        // Finally write the data.
        val bis = new BoundedInputStream(data, bytesCount);
        CompletableFuture<Integer> retValue;
        if (chunkedSegmentStorage.shouldAppend()) {
            retValue = chunkedSegmentStorage.getChunkStorage().write(chunkHandle, offsetToWriteAt, bytesCount, bis);
        } else {
            retValue = chunkedSegmentStorage.getChunkStorage().createWithContent(chunkHandle.getChunkName(), bytesCount, bis)
                    .thenApplyAsync(h -> bytesCount, chunkedSegmentStorage.getExecutor());
        }
        return retValue
                .thenComposeAsync(bytesWritten -> {
                    // Validate.
                    Preconditions.checkState(bytesWritten == bytesCount,
                            "bytesWritten (%s) must equal bytesCount(%s). Segment=%s Chunk=%s offsetToWriteAt=%s",
                            bytesWritten, bytesCount, segmentMetadata, chunkWrittenMetadata, offsetToWriteAt);

                    CompletableFuture<Void> validation = CompletableFuture.completedFuture(null);
                    if (chunkedSegmentStorage.getConfig().isSelfCheckForMetadataEnabled()) {
                        validation = validation.thenComposeAsync(v ->
                                chunkedSegmentStorage.getChunkStorage().getInfo(chunkHandle.getChunkName())
                                    .thenAcceptAsync( chunkInfo -> {
                                        Preconditions.checkState(chunkInfo.getLength() == (chunkWrittenMetadata.getLength() + bytesWritten),
                                                "Length of chunk does not match expected length. Expected (%s) Actual (%s)",
                                                chunkWrittenMetadata.getLength() + bytesWritten, chunkInfo.getLength());
                                    }, chunkedSegmentStorage.getExecutor()), chunkedSegmentStorage.getExecutor());
                    }

                    if (shouldValidateData()) {
                        validation = validation.thenComposeAsync(v ->
                                validateWrittenData(chunkHandle, offsetToWriteAt, totalBytesRead.get(), bytesCount),
                                chunkedSegmentStorage.getExecutor());
                    }
                    return validation
                            .thenApplyAsync( v -> bytesWritten, chunkedSegmentStorage.getExecutor());
                }, chunkedSegmentStorage.getExecutor())
                .thenAcceptAsync(bytesWritten -> {
                    // Update the metadata for segment and chunk.
                    segmentMetadata.setLength(segmentMetadata.getLength() + bytesWritten);
                    chunkWrittenMetadata.setLength(chunkWrittenMetadata.getLength() + bytesWritten);
                    txn.update(chunkWrittenMetadata);
                    txn.update(segmentMetadata);

                    // Update iteration state
                    bytesRemaining.addAndGet(-bytesWritten);
                    currentOffset.addAndGet(bytesWritten);
<<<<<<< HEAD
                    // Add system journal record for append.
                    if (isSystemSegment) {
                        systemLogRecords.add(
                                SystemJournal.AppendRecord.builder()
                                        .segmentName(segmentMetadata.getName())
                                        .chunkName(chunkWrittenMetadata.getName())
                                        .offset(offsetToWriteAt)
                                        .length(bytesWritten)
                                        .build());
                    }
=======
                    totalBytesRead.addAndGet(bytesWritten);
>>>>>>> 887085da
                }, chunkedSegmentStorage.getExecutor())
                .handleAsync((v, e) -> {
                    if (null != e) {
                        val ex = Exceptions.unwrap(e);
                        if (ex instanceof InvalidOffsetException) {
                            val invalidEx = (InvalidOffsetException) ex;
                            // if the length of chunk on the LTS is greater, then just skip this chunk.
                            // This could happen if the previous write failed while writing data and chunk was partially written.
                            if (invalidEx.getExpectedOffset() > offsetToWriteAt) {
                                skipOverFailedChunk = true;
                                log.debug("{} write - skipping partially written chunk op={}, segment={}, chunk={} expected={} given={}.",
                                        chunkedSegmentStorage.getLogPrefix(), System.identityHashCode(this), handle.getSegmentName(),
                                        chunkHandle.getChunkName(), invalidEx.getExpectedOffset(), invalidEx.getGivenOffset());
                                return null;
                            }
                            throw new CompletionException(new BadOffsetException(segmentMetadata.getName(),
                                    currentOffset.get() + ((InvalidOffsetException) ex).getExpectedOffset(),
                                    currentOffset.get() + ((InvalidOffsetException) ex).getGivenOffset()));
                        }

                        throw new CompletionException(ex);
                    }
                    return v;
                }, chunkedSegmentStorage.getExecutor());
    }

    private CompletableFuture<Void> validateWrittenData(ChunkHandle chunkHandle, long startOffsetInChunk, int startOffestInInputData, int bytesCount) {
        val bufferForRead = new byte[bytesCount];
        return readChunk(chunkHandle, startOffsetInChunk, bytesCount, bufferForRead)
                .thenAcceptAsync(v -> {
                    val mismatch = Arrays.mismatch(bufferForRead, 0, bytesCount,
                            inputData.get(), startOffestInInputData, startOffestInInputData + bytesCount);
                        Preconditions.checkState(-1 == mismatch, "Data read from chunk differs from data written at offset %s",
                                startOffsetInChunk + mismatch );
                }, chunkedSegmentStorage.getExecutor());
    }

    private CompletableFuture<Void> readChunk(ChunkHandle chunkHandle,
                                              long fromOffset,
                                              int bytesToRead,
                                              byte[] buffer) {
        val chunkBytesRemaining = new AtomicInteger(bytesToRead);
        val chunkFromOffset = new AtomicLong(fromOffset);
        val chunkBufferOffset = new AtomicInteger(0);
        return Futures.loop(
                () -> chunkBytesRemaining.get() > 0,
                () -> chunkedSegmentStorage.getChunkStorage().read(chunkHandle,
                                chunkFromOffset.get(),
                                chunkBytesRemaining.get(),
                                buffer,
                                chunkBufferOffset.get())
                        .thenAccept(n -> {
                            Preconditions.checkState(n != 0, "Zero bytes read chunk=%s, fromOffset=%d", chunkHandle.getChunkName(), fromOffset);
                            chunkBytesRemaining.addAndGet(-n);
                            chunkFromOffset.addAndGet(n);
                            chunkBufferOffset.addAndGet(n);
                        }),
                chunkedSegmentStorage.getExecutor());
    }

    @SneakyThrows
    private static byte[] readNBytes(InputStream data, int bytesCount) {
        return data.readNBytes(bytesCount);
    }

    private boolean shouldValidateData() {
        return chunkedSegmentStorage.getConfig().isSelfCheckForDataEnabled() && chunkedSegmentStorage.getChunkStorage().supportsStableData();
    }

}<|MERGE_RESOLUTION|>--- conflicted
+++ resolved
@@ -472,7 +472,7 @@
                     // Update iteration state
                     bytesRemaining.addAndGet(-bytesWritten);
                     currentOffset.addAndGet(bytesWritten);
-<<<<<<< HEAD
+
                     // Add system journal record for append.
                     if (isSystemSegment) {
                         systemLogRecords.add(
@@ -483,9 +483,7 @@
                                         .length(bytesWritten)
                                         .build());
                     }
-=======
                     totalBytesRead.addAndGet(bytesWritten);
->>>>>>> 887085da
                 }, chunkedSegmentStorage.getExecutor())
                 .handleAsync((v, e) -> {
                     if (null != e) {
