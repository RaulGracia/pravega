/**
 * Copyright (c) 2017 Dell Inc., or its subsidiaries. All Rights Reserved.
 *
 * Licensed under the Apache License, Version 2.0 (the "License");
 * you may not use this file except in compliance with the License.
 * You may obtain a copy of the License at
 *
 *     http://www.apache.org/licenses/LICENSE-2.0
 */
package io.pravega.segmentstore.server.store;

import com.google.common.base.Strings;
import io.pravega.common.util.ConfigBuilder;
import io.pravega.common.util.ConfigurationException;
import io.pravega.common.util.Property;
import io.pravega.common.util.TypedProperties;
import java.net.Inet4Address;
import java.net.UnknownHostException;
import lombok.Getter;
import lombok.SneakyThrows;

/**
 * General Service Configuration.
 */
public class ServiceConfig {
    //region Config Names

    public static final Property<Integer> CONTAINER_COUNT = Property.named("containerCount");
    public static final Property<Integer> THREAD_POOL_SIZE = Property.named("threadPoolSize", 30);
    public static final Property<Integer> STORAGE_THREAD_POOL_SIZE = Property.named("storageThreadPoolSize", 20);
    public static final Property<Integer> LISTENING_PORT = Property.named("listeningPort", 12345);
    public static final Property<Integer> PUBLISHED_PORT = Property.named("publishedPort");
    public static final Property<String> LISTENING_IP_ADDRESS = Property.named("listeningIPAddress", "");
    public static final Property<String> PUBLISHED_IP_ADDRESS = Property.named("publishedIPAddress", "");
    public static final Property<String> ZK_URL = Property.named("zkURL", "localhost:2181");
    public static final Property<Integer> ZK_RETRY_SLEEP_MS = Property.named("zkRetrySleepMs", 5000);
    public static final Property<Integer> ZK_RETRY_COUNT = Property.named("zkRetryCount", 5);
    public static final Property<Integer> ZK_SESSION_TIMEOUT_MS = Property.named("zkSessionTimeoutMs", 10000);
    public static final Property<Boolean> SECURE_ZK = Property.named("secureZK", false);
    public static final Property<String> ZK_TRUSTSTORE_LOCATION = Property.named("zkTrustStore", "");
    public static final Property<String> ZK_TRUST_STORE_PASSWORD_PATH = Property.named("zkTrustStorePasswordPath", "");
    public static final Property<String> CLUSTER_NAME = Property.named("clusterName", "pravega-cluster");
    public static final Property<DataLogType> DATALOG_IMPLEMENTATION = Property.named("dataLogImplementation", DataLogType.INMEMORY);
    public static final Property<StorageType> STORAGE_IMPLEMENTATION = Property.named("storageImplementation", StorageType.INMEMORY);
    public static final Property<Boolean> READONLY_SEGMENT_STORE = Property.named("readOnlySegmentStore", false);
    public static final Property<Boolean> ENABLE_TLS = Property.named("enableTls", false);
    public static final Property<String> CERT_FILE = Property.named("certFile", "");
    public static final Property<String> KEY_FILE = Property.named("keyFile", "");

    public static final String COMPONENT_CODE = "pravegaservice";

    //endregion

    //region Storage Types

    public enum DataLogType {
        /**
         * DataLog is implemented by a BookKeeper Cluster.
         */
        BOOKKEEPER,

        /**
         * InMemory DataLog. Contents will be lost when the process exits.
         */
        INMEMORY
    }

    public enum StorageType {
        /**
         * Storage is implemented by a cluster exposing an ExtendedS3 API.
         */
        EXTENDEDS3,

        /**
         * Storage is implemented by a POSIX File System. This may be a local file system or an NFS mount.
         */
        FILESYSTEM,

        /**
         * Storage is implemented by a cluster exposing a HDFS API.
         */
        HDFS,

        /**
         * InMemory Storage. Contents will be lost when the process exits.
         */
        INMEMORY
    }

    //endregion

    //region Members

    /**
     * The number of containers in the system.
     */
    @Getter
    private final int containerCount;

    /**
     * The number of threads in the core Segment Store Thread Pool.
     */
    @Getter
    private final int coreThreadPoolSize;

    /**
     * The number of threads in the Thread Pool used for accessing Storage.
     */
    @Getter
    private final int storageThreadPoolSize;

    /**
     * The TCP Port number to listen to.
     */
    @Getter
    private final int listeningPort;

    /**
     * The IP address to listen to.
     */
    @Getter
    private final String listeningIPAddress;

    /**
     * Pravega segment store allows a configuration in which it connects to an IP address:port pair on the node and a
     * different IP address:port pair is advertised to the clients through controller.
     * In this configuration: publishedIPAddress and publishedPort configs are defined and this pair is registered to
     * the controller. In case these configs need not be different, they are not defined and they default to
     * listeningIPAddress and listeningPort.
     */

    /**
     * The port registered with controller
     */
    @Getter
    private final int publishedPort;
    /**
     * The IP address registered with controller.
     */
    @Getter
    private final String publishedIPAddress;

    /**
     * The Zookeeper URL.
     */
    @Getter
    private final String zkURL;

    /**
     * The sleep duration before retrying for Zookeeper connection.
     */
    @Getter
    private final int zkRetrySleepMs;

    /**
     * The session timeout for Zookeeper.
     */
    @Getter
    private final int zkSessionTimeoutMs;

    /**
     * The retry count for a failed Zookeeper connection.
     */
    @Getter
    private final int zkRetryCount;

    /**
     * The flag to denote whether connection to ZK is secure.
     */
    @Getter
    private final boolean secureZK;

    /**
     * Location of trust store file to make a secure connection to ZK.
     */
    @Getter
    private final String zkTrustStore;

    /**
     * Location of password file to access ZK trust store.
     */
    @Getter
    private final String zkTrustStorePasswordPath;

    /**
     * The cluster name.
     */
    @Getter
    private final String clusterName;

    /**
     * The Type of DataLog Implementation to use.
     */
    @Getter
    private final DataLogType dataLogTypeImplementation;

    /**
     * The Type of Storage Implementation to use.
     */
    @Getter
    private final StorageType storageImplementation;

    /**
     * Whether this SegmentStore instance is Read-Only (i.e., it can only process reads from Storage and nothing else).
     * Note that if this is set to 'true', then many other settings will not apply. The most important other one to set
     * is 'Storage Implementation'.
     */
    @Getter
    private final boolean readOnlySegmentStore;

    /**
     * Enables TLS support for the serer.
     */
    @Getter
    private final boolean enableTls;

    /**
     * Represents the certificate file for the TLS server.
     */
    @Getter
    private final String certFile;

    /**
     * Represents the private key file for the TLS server.
     */
    @Getter
    private final String keyFile;
    //endregion

    //region Constructor

    /**
     * Creates a new instance of the ServiceConfig class.
     *
     * @param properties The TypedProperties object to read Properties from.
     */
    private ServiceConfig(TypedProperties properties) throws ConfigurationException {
        this.containerCount = properties.getInt(CONTAINER_COUNT);
        this.coreThreadPoolSize = properties.getInt(THREAD_POOL_SIZE);
        this.storageThreadPoolSize = properties.getInt(STORAGE_THREAD_POOL_SIZE);
        this.listeningPort = properties.getInt(LISTENING_PORT);

        int publishedPort;
        try {
            publishedPort = properties.getInt(PUBLISHED_PORT);
        } catch (ConfigurationException e) {
            publishedPort = this.listeningPort;
        }
        this.publishedPort = publishedPort;

        String ipAddress = properties.get(LISTENING_IP_ADDRESS);
        if (ipAddress == null || ipAddress.equals(LISTENING_IP_ADDRESS.getDefaultValue())) {
            // Can't put this in the 'defaultValue' above because that would cause getHostAddress to be evaluated every time.
            ipAddress = getHostAddress();
        }

        this.listeningIPAddress = ipAddress;
        String publishedIPAddress = properties.get(PUBLISHED_IP_ADDRESS);
        if (Strings.isNullOrEmpty(publishedIPAddress)) {
            this.publishedIPAddress = this.listeningIPAddress;
        } else {
            this.publishedIPAddress = publishedIPAddress;
        }
        this.zkURL = properties.get(ZK_URL);
        this.zkRetrySleepMs = properties.getInt(ZK_RETRY_SLEEP_MS);
        this.zkRetryCount = properties.getInt(ZK_RETRY_COUNT);
        this.zkSessionTimeoutMs = properties.getInt(ZK_SESSION_TIMEOUT_MS);
        this.clusterName = properties.get(CLUSTER_NAME);
        this.dataLogTypeImplementation = properties.getEnum(DATALOG_IMPLEMENTATION, DataLogType.class);
        this.storageImplementation = properties.getEnum(STORAGE_IMPLEMENTATION, StorageType.class);
        this.readOnlySegmentStore = properties.getBoolean(READONLY_SEGMENT_STORE);
<<<<<<< HEAD
        this.secureZK = properties.getBoolean(SECURE_ZK);
        zkTrustStore = properties.get(ZK_TRUSTSTORE_LOCATION);
        zkTrustStorePasswordPath = properties.get(ZK_TRUST_STORE_PASSWORD_PATH);
=======
        this.enableTls = properties.getBoolean(ENABLE_TLS);
        this.keyFile = properties.get(KEY_FILE);
        this.certFile = properties.get(CERT_FILE);
>>>>>>> 4fd26592
    }

    /**
     * Creates a new ConfigBuilder that can be used to create instances of this class.
     *
     * @return A new Builder for this class.
     */
    public static ConfigBuilder<ServiceConfig> builder() {
        return new ConfigBuilder<>(COMPONENT_CODE, ServiceConfig::new);
    }

    //endregion

    @SneakyThrows(UnknownHostException.class)
    private static String getHostAddress() {
        return Inet4Address.getLocalHost().getHostAddress();
    }
}<|MERGE_RESOLUTION|>--- conflicted
+++ resolved
@@ -269,15 +269,12 @@
         this.dataLogTypeImplementation = properties.getEnum(DATALOG_IMPLEMENTATION, DataLogType.class);
         this.storageImplementation = properties.getEnum(STORAGE_IMPLEMENTATION, StorageType.class);
         this.readOnlySegmentStore = properties.getBoolean(READONLY_SEGMENT_STORE);
-<<<<<<< HEAD
         this.secureZK = properties.getBoolean(SECURE_ZK);
         zkTrustStore = properties.get(ZK_TRUSTSTORE_LOCATION);
         zkTrustStorePasswordPath = properties.get(ZK_TRUST_STORE_PASSWORD_PATH);
-=======
         this.enableTls = properties.getBoolean(ENABLE_TLS);
         this.keyFile = properties.get(KEY_FILE);
         this.certFile = properties.get(CERT_FILE);
->>>>>>> 4fd26592
     }
 
     /**
