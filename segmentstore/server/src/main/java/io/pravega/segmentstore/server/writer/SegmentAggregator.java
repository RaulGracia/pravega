/**
 * Copyright Pravega Authors.
 *
 * Licensed under the Apache License, Version 2.0 (the "License");
 * you may not use this file except in compliance with the License.
 * You may obtain a copy of the License at
 *
 *     http://www.apache.org/licenses/LICENSE-2.0
 *
 * Unless required by applicable law or agreed to in writing, software
 * distributed under the License is distributed on an "AS IS" BASIS,
 * WITHOUT WARRANTIES OR CONDITIONS OF ANY KIND, either express or implied.
 * See the License for the specific language governing permissions and
 * limitations under the License.
 */
package io.pravega.segmentstore.server.writer;

import com.google.common.base.Preconditions;
import io.pravega.common.AbstractTimer;
import io.pravega.common.Exceptions;
import io.pravega.common.LoggerHelpers;
import io.pravega.common.TimeoutTimer;
import io.pravega.common.concurrent.Futures;
import io.pravega.common.util.BufferView;
import io.pravega.segmentstore.contracts.Attributes;
import io.pravega.segmentstore.contracts.BadOffsetException;
import io.pravega.segmentstore.contracts.SegmentProperties;
import io.pravega.segmentstore.contracts.StreamSegmentExistsException;
import io.pravega.segmentstore.contracts.StreamSegmentInformation;
import io.pravega.segmentstore.contracts.StreamSegmentNotExistsException;
import io.pravega.segmentstore.contracts.StreamSegmentSealedException;
import io.pravega.segmentstore.server.DataCorruptionException;
import io.pravega.segmentstore.server.SegmentMetadata;
import io.pravega.segmentstore.server.SegmentOperation;
import io.pravega.segmentstore.server.ServiceHaltException;
import io.pravega.segmentstore.server.UpdateableSegmentMetadata;
import io.pravega.segmentstore.server.WriterFlushResult;
import io.pravega.segmentstore.server.WriterSegmentProcessor;
import io.pravega.segmentstore.server.logs.operations.CachedStreamSegmentAppendOperation;
import io.pravega.segmentstore.server.logs.operations.DeleteSegmentOperation;
import io.pravega.segmentstore.server.logs.operations.MergeSegmentOperation;
import io.pravega.segmentstore.server.logs.operations.Operation;
import io.pravega.segmentstore.server.logs.operations.StorageOperation;
import io.pravega.segmentstore.server.logs.operations.StreamSegmentAppendOperation;
import io.pravega.segmentstore.server.logs.operations.StreamSegmentSealOperation;
import io.pravega.segmentstore.server.logs.operations.StreamSegmentTruncateOperation;
import io.pravega.segmentstore.storage.SegmentHandle;
import io.pravega.segmentstore.storage.SegmentRollingPolicy;
import io.pravega.segmentstore.storage.Storage;
import java.io.InputStream;
import java.time.Duration;
import java.util.ArrayDeque;
import java.util.List;
import java.util.concurrent.CompletableFuture;
import java.util.concurrent.CompletionException;
import java.util.concurrent.Executor;
import java.util.concurrent.atomic.AtomicBoolean;
import java.util.concurrent.atomic.AtomicInteger;
import java.util.concurrent.atomic.AtomicLong;
import java.util.concurrent.atomic.AtomicReference;
import java.util.function.Predicate;
import java.util.function.Supplier;
import java.util.stream.Collectors;
import javax.annotation.Nullable;
import javax.annotation.concurrent.GuardedBy;
import javax.annotation.concurrent.ThreadSafe;
import lombok.Cleanup;
import lombok.Getter;
import lombok.SneakyThrows;
import lombok.extern.slf4j.Slf4j;

/**
 * Aggregates contents for a specific StreamSegment.
 *
 * This class is responsible with applying the following Segment changes to Storage: Appends, Seals, Truncations, Mergers,
 * Creations and Deletions.
 *
 * For Segment Attributes, this class is only responsible with deleting the Segment Attribute Index when the main Segment
 * is deleted. For all other Attribute operations, refer to {@link AttributeAggregator}.
 */
@Slf4j
class SegmentAggregator implements WriterSegmentProcessor, AutoCloseable {
    //region Members

    private final UpdateableSegmentMetadata metadata;
    private final WriterConfig config;
    private final OperationQueue operations;
    private final AbstractTimer timer;
    private final Executor executor;
    private final String traceObjectId;
    private final Storage storage;
    private final AtomicReference<SegmentHandle> handle;
    private final WriterDataSource dataSource;
    private final AtomicInteger mergeTransactionCount;
    private final AtomicInteger truncateCount;
    private final AtomicBoolean hasSealPending;
    private final AtomicBoolean hasDeletePending;
    private final AtomicLong lastAddedOffset;
    private final AtomicReference<Duration> lastFlush;
    private final AtomicReference<AggregatorState> state;
    private final AtomicReference<ReconciliationState> reconciliationState;
<<<<<<< HEAD
    private final AtomicLong lastAddedSequenceNumber;
=======
    private final AggregatedAppendIntegrityChecker dataIntegrityChecker;
>>>>>>> a7433a47

    //endregion

    //region Constructor

    /**
     * Creates a new instance of the SegmentAggregator class.
     *
     * @param segmentMetadata The Metadata for the StreamSegment to construct this Aggregator for.
     * @param dataSource      The WriterDataSource to use.
     * @param storage         The Storage to use (for flushing).
     * @param config          The Configuration to use.
     * @param timer           A Timer to use to determine elapsed time.
     */
    SegmentAggregator(UpdateableSegmentMetadata segmentMetadata, WriterDataSource dataSource, Storage storage, WriterConfig config, AbstractTimer timer, Executor executor) {
        this.metadata = Preconditions.checkNotNull(segmentMetadata, "segmentMetadata");
        Preconditions.checkArgument(this.metadata.getContainerId() == dataSource.getId(), "SegmentMetadata.ContainerId is different from WriterDataSource.Id");
        this.traceObjectId = String.format("StorageWriter[%d-%d]", this.metadata.getContainerId(), this.metadata.getId());

        this.config = Preconditions.checkNotNull(config, "config");
        this.storage = Preconditions.checkNotNull(storage, "storage");
        this.dataSource = Preconditions.checkNotNull(dataSource, "dataSource");
        this.timer = Preconditions.checkNotNull(timer, "timer");
        this.executor = Preconditions.checkNotNull(executor, "executor");
        this.lastFlush = new AtomicReference<>(timer.getElapsed());
        this.lastAddedOffset = new AtomicLong(-1); // Will be set properly after we process a StorageOperation.
        this.mergeTransactionCount = new AtomicInteger();
        this.truncateCount = new AtomicInteger();
        this.hasSealPending = new AtomicBoolean();
        this.hasDeletePending = new AtomicBoolean();
        this.operations = new OperationQueue();
        this.state = new AtomicReference<>(AggregatorState.NotInitialized);
        this.reconciliationState = new AtomicReference<>();
        this.handle = new AtomicReference<>();
<<<<<<< HEAD
        this.lastAddedSequenceNumber = new AtomicLong(Operation.NO_SEQUENCE_NUMBER);
=======
        this.dataIntegrityChecker = new AggregatedAppendIntegrityChecker(this.metadata.getContainerId(), this.metadata.getId());
>>>>>>> a7433a47
    }

    //endregion

    //region AutoCloseable Implementation

    @Override
    public void close() {
        if (!isClosed()) {
            setState(AggregatorState.Closed);
<<<<<<< HEAD
            this.lastAddedSequenceNumber.set(Operation.NO_SEQUENCE_NUMBER);
=======
            this.dataIntegrityChecker.close();
>>>>>>> a7433a47
        }
    }

    //endregion

    //region WriterSegmentProcessor Implementation

    @Override
    public long getLowestUncommittedSequenceNumber() {
        StorageOperation first = this.operations.getFirst();
        return first == null ? Operation.NO_SEQUENCE_NUMBER : first.getSequenceNumber();
    }

    @Override
    public boolean isClosed() {
        return this.state.get() == AggregatorState.Closed;
    }

    //endregion

    //region Properties

    /**
     * Gets a reference to the SegmentMetadata related to this Aggregator.
     *
     * @return The metadata.
     */
    SegmentMetadata getMetadata() {
        return this.metadata;
    }

    /**
     * Gets a value representing the amount of time since the last successful call to flush(). If no such call has been
     * made yet, this returns the amount of time since the creation of this SegmentAggregator object.
     */
    Duration getElapsedSinceLastFlush() {
        return this.timer.getElapsed().minus(this.lastFlush.get());
    }

    /**
     * Gets a value indicating whether a call to flush() is required given the current state of this SegmentAggregator.
     * <p>
     * Any of the following conditions can trigger a flush:
     * <ul>
     * <li> There is more data in the SegmentAggregator than the configuration allows (getOutstandingLength >= FlushThresholdBytes)
     * <li> Too much time has passed since the last call to flush() (getElapsedSinceLastFlush >= FlushThresholdTime)
     * <li> The SegmentAggregator contains a StreamSegmentSealOperation or MergeSegmentOperation (hasSealPending == true)
     * <li> The SegmentAggregator is currently in a Reconciliation State (recovering from an inconsistency in Storage).
     * </ul>
     */
    @Override
    public boolean mustFlush() {
        if (this.metadata.isDeletedInStorage()) {
            // Already deleted in Storage. There isn't more that we can do.
            return false;
        }

        return exceedsThresholds()
                || this.hasDeletePending.get()
                || this.hasSealPending.get()
                || this.mergeTransactionCount.get() > 0
                || this.truncateCount.get() > 0
                || (this.operations.size() > 0 && isReconciling());
    }

    /**
     * Gets a value indicating whether the Flush thresholds are exceeded for this SegmentAggregator.
     */
    private boolean exceedsThresholds() {
        boolean isFirstAppend = this.operations.size() > 0 && isAppendOperation(this.operations.getFirst());
        long length = isFirstAppend ? this.operations.getFirst().getLength() : 0;
        return length >= this.config.getFlushThresholdBytes()
                || (length > 0 && getElapsedSinceLastFlush().compareTo(this.config.getFlushThresholdTime()) >= 0);
    }

    /**
     * Gets a value indicating whether the SegmentAggregator is currently in a Reconciliation state.
     */
    private boolean isReconciling() {
        AggregatorState currentState = this.state.get();
        return currentState == AggregatorState.ReconciliationNeeded
                || currentState == AggregatorState.Reconciling;
    }

    @Override
    public String toString() {
        return String.format(
                "[%d: %s] Count = %d, LastOffset = %s, LUSN = %d, LastFlush = %ds",
                this.metadata.getId(),
                this.metadata.getName(),
                this.operations.size(),
                this.lastAddedOffset,
                getLowestUncommittedSequenceNumber(),
                this.getElapsedSinceLastFlush().toMillis() / 1000);
    }

    //endregion

    //region Operations

    /**
     * Initializes the SegmentAggregator by pulling information from the given Storage.
     *
     * @param timeout  Timeout for the operation.
     * @return A CompletableFuture that, when completed, will indicate that the operation finished successfully. If any
     * errors occurred during the operation, the Future will be completed with the appropriate exception.
     */
    CompletableFuture<Void> initialize(Duration timeout) {
        Exceptions.checkNotClosed(isClosed(), this);
        Preconditions.checkState(this.state.get() == AggregatorState.NotInitialized, "SegmentAggregator has already been initialized.");
        assert this.handle.get() == null : "non-null handle but state == " + this.state.get();
        long traceId = LoggerHelpers.traceEnterWithContext(log, this.traceObjectId, "initialize");

        if (this.metadata.isDeleted()) {
            // Segment is dead on arrival. Delete it from Storage (if it exists) and do not bother to do anything else with it.
            // This is a rather uncommon case, but it can happen in one of two cases: 1) the segment has been deleted
            // immediately after creation or 2) after a container recovery.
            log.info("{}: Segment '{}' is marked as Deleted in Metadata. Attempting Storage delete.",
                    this.traceObjectId, this.metadata.getName());
            return Futures.exceptionallyExpecting(
                    this.storage.openWrite(this.metadata.getName())
                            .thenComposeAsync(handle -> this.storage.delete(handle, timeout), this.executor),
                    ex -> ex instanceof StreamSegmentNotExistsException, null) // It's OK if already deleted.
                    .thenRun(() -> {
                        updateMetadataPostDeletion(this.metadata);
                        log.info("{}: Segment '{}' is marked as Deleted in Metadata and has been deleted from Storage. Ignoring all further operations on it.",
                                this.traceObjectId, this.metadata.getName());
                        setState(AggregatorState.Writing);
                        LoggerHelpers.traceLeave(log, this.traceObjectId, "initialize", traceId);
                    });
        }

        // Segment not deleted.
        return openWrite(this.metadata.getName(), this.handle, timeout)
                .thenAcceptAsync(segmentInfo -> {
                    // Check & Update StorageLength in metadata.
                    if (this.metadata.getStorageLength() != segmentInfo.getLength()) {
                        if (this.metadata.getStorageLength() >= 0) {
                            // Only log warning if the StorageLength has actually been initialized, but is different.
                            log.info("{}: SegmentMetadata has a StorageLength ({}) that is different than the actual one ({}) - updating metadata.",
                                    this.traceObjectId, this.metadata.getStorageLength(), segmentInfo.getLength());
                        }

                        // It is very important to keep this value up-to-date and correct.
                        this.metadata.setStorageLength(segmentInfo.getLength());
                    }

                    // Check if the Storage segment is sealed, but it's not in metadata (this is 100% indicative of some data corruption happening).
                    if (segmentInfo.isSealed()) {
                        if (!this.metadata.isSealed()) {
                            throw new CompletionException(new DataCorruptionException(String.format(
                                    "Segment '%s' is sealed in Storage but not in the metadata.", this.metadata.getName())));
                        }

                        if (!this.metadata.isSealedInStorage()) {
                            this.metadata.markSealedInStorage();
                            log.info("{}: Segment is sealed in Storage but metadata does not reflect that - updating metadata.", this.traceObjectId);
                        }
                    }

                    log.info("{}: Initialized. StorageLength = {}, Sealed = {}.", this.traceObjectId, segmentInfo.getLength(), segmentInfo.isSealed());
                    LoggerHelpers.traceLeave(log, this.traceObjectId, "initialize", traceId);
                    setState(AggregatorState.Writing);
                }, this.executor)
                .exceptionally(ex -> {
                    ex = Exceptions.unwrap(ex);
                    if (ex instanceof StreamSegmentNotExistsException) {
                        // Segment does not exist in Storage. There are two possibilities here:
                        if (this.metadata.getStorageLength() == 0 && !this.metadata.isDeletedInStorage()) {
                            // Segment has never been created because there was nothing to write to it. As long as we know
                            // its expected length is zero, this is a valid case.
                            this.handle.set(null);
                            log.info("{}: Initialized. Segment does not exist in Storage but Metadata indicates it should be empty.", this.traceObjectId);
                            if (this.metadata.isSealed() && this.metadata.getLength() == 0) {
                                // Truly an empty segment that is sealed; mark it as such in Storage.
                                this.metadata.markSealedInStorage();
                                log.info("{}: Segment does not exist in Storage, but Metadata indicates it is empty and sealed - marking as sealed in storage.", this.traceObjectId);
                            }
                        } else {
                            // Segment does not exist anymore. This is a real possibility during recovery, in the following cases:
                            // * We already processed a Segment Deletion but did not have a chance to checkpoint metadata
                            // * We processed a MergeSegmentOperation but did not have a chance to ack/truncate the DataSource
                            // Update metadata, just in case it is not already updated.
                            updateMetadataPostDeletion(this.metadata);
                            log.info("{}: Segment '{}' does not exist in Storage. Ignoring all further operations on it.",
                                    this.traceObjectId, this.metadata.getName());
                        }
                        setState(AggregatorState.Writing);
                        LoggerHelpers.traceLeave(log, this.traceObjectId, "initialize", traceId);
                    } else {
                        // Other kind of error - re-throw.
                        throw new CompletionException(ex);
                    }

                    return null;
                });
    }

    /**
     * Adds the given SegmentOperation to the Aggregator.
     *
     * @param operation the Operation to add.
     * @throws ServiceHaltException     If the validation of the given Operation indicates a possible data corruption in
     *                                  the code (offset gaps, out-of-order operations, etc.) or state in which the
     *                                  operation has been already acknowledged.
     * @throws IllegalArgumentException If the validation of the given Operation indicates a possible non-corrupting bug
     *                                  in the code.
     */
    @Override
    public void add(SegmentOperation operation) throws ServiceHaltException {
        ensureInitializedAndNotClosed();
        if (!(operation instanceof StorageOperation)) {
            // We only care about StorageOperations.
            return;
        }

        // Verify the operation is valid with respect to the state of this SegmentAggregator.
        StorageOperation storageOp = (StorageOperation) operation;
        checkValidOperation(storageOp);

        boolean isDelete = isDeleteOperation(storageOp);
        if (isDelete) {
            addDeleteOperation((DeleteSegmentOperation) storageOp);
            log.debug("{}: Add {}.", this.traceObjectId, storageOp);
        } else if (!this.metadata.isDeleted()) {
            // Process the operation.
            addStorageOperation(storageOp);
            log.debug("{}: Add {}; OpCount={}, MergeCount={}, Seal={}.", this.traceObjectId, storageOp,
                    this.operations.size(), this.mergeTransactionCount, this.hasSealPending);
        }
    }

    private void addDeleteOperation(DeleteSegmentOperation operation) {
        this.operations.add(operation);
        this.hasDeletePending.set(true);
    }

    private void addStorageOperation(StorageOperation operation) throws ServiceHaltException {
        checkValidStorageOperation(operation);

        // Add operation to list, but only if hasn't yet been persisted in Storage. It needs processing if either:
        // - It has at least one byte that hasn't yet been applied to Storage.
        // - It is a Merge Operation with an empty Source, but the Merge Offset is exactly at the Segment's last offset.
        // - It is a Truncate Operation.
        // - It is a Seal Operation but the Segment is not yet sealed in Storage.
        long lastOffset = operation.getLastStreamSegmentOffset();
        boolean isTruncate = isTruncateOperation(operation);
        boolean isMerge = operation instanceof MergeSegmentOperation;
        boolean processOp = lastOffset > this.metadata.getStorageLength()
                || isTruncate
                || (!this.metadata.isSealedInStorage() && (operation instanceof StreamSegmentSealOperation))
                || (isMerge && operation.getLength() == 0 && lastOffset == this.metadata.getStorageLength());
        if (processOp) {
            processNewOperation(operation);
        } else {
            acknowledgeAlreadyProcessedOperation(operation);
        }

        if (!isTruncate) {
            // Always record the last added offset, to ensure that operations are contiguous and processed in the right order.
            this.lastAddedOffset.set(lastOffset);
        }
    }

    /**
     * Processes an operation that would result in a change to the underlying Storage.
     *
     * @param operation The Operation to process.
     */
    private void processNewOperation(StorageOperation operation) {
        if (operation instanceof MergeSegmentOperation) {
            this.operations.add(operation);
            this.mergeTransactionCount.incrementAndGet();
        } else if (operation instanceof StreamSegmentSealOperation) {
            this.operations.add(operation);
            this.hasSealPending.set(true);
        } else if (operation instanceof StreamSegmentTruncateOperation) {
            this.operations.add(operation);
            this.truncateCount.incrementAndGet();
        } else if (operation instanceof CachedStreamSegmentAppendOperation) {
            // Track new append for integrity checks, if necessary,
            this.dataIntegrityChecker.addAppendIntegrityInfo(operation.getStreamSegmentId(), operation.getStreamSegmentOffset(),
                    operation.getLength(), ((CachedStreamSegmentAppendOperation) operation).getContentHash());
            // Aggregate the Append Operation.
            AggregatedAppendOperation aggregatedAppend = getOrCreateAggregatedAppend(
                    operation.getStreamSegmentOffset(), operation.getSequenceNumber());
            aggregateAppendOperation((CachedStreamSegmentAppendOperation) operation, aggregatedAppend);
        }
    }

    /**
     * Processes (acks) an operation that has already been processed and would otherwise result in no change to the
     * underlying Storage.
     *
     * @param operation The operation to handle.
     */
    private void acknowledgeAlreadyProcessedOperation(SegmentOperation operation) throws ServiceHaltException {
        if (operation instanceof MergeSegmentOperation) {
            // Only MergeSegmentOperations need special handling. Others, such as StreamSegmentSealOperation, are not
            // needed since they're handled in the initialize() method. Ensure that the DataSource is aware of this
            // (since after recovery, it may not know that a merge has been properly completed).
            MergeSegmentOperation mergeOp = (MergeSegmentOperation) operation;
            try {
                updateMetadataForTransactionPostMerger(this.dataSource.getStreamSegmentMetadata(mergeOp.getSourceSegmentId()), mergeOp.getStreamSegmentId());
            } catch (Throwable ex) {
                // Something really weird must have happened if we ended up in here. To prevent any (further) damage, we need
                // to stop the Segment Container right away.
                throw new ServiceHaltException(String.format("Unable to acknowledge already processed operation '%s'.", operation), ex);
            }
        }
    }

    /**
     * Aggregates the given operation by recording the fact that it exists in the current Aggregated Append.
     * An Aggregated Append cannot exceed a certain size, so if the given operation doesn't fit, it will need to
     * span multiple AggregatedAppends.
     * When aggregating, the SequenceNumber of the AggregatedAppend is the sequence number of the operation
     * that occupies its first byte. As such, getLowestUncommittedSequenceNumber() will always return the SeqNo
     * of that first operation that hasn't yet been fully flushed.
     *
     * @param operation        The operation to aggregate.
     * @param aggregatedAppend The AggregatedAppend to add to.
     */
    private void aggregateAppendOperation(CachedStreamSegmentAppendOperation operation, AggregatedAppendOperation aggregatedAppend) {
        long remainingLength = operation.getLength();
        if (operation.getStreamSegmentOffset() < aggregatedAppend.getLastStreamSegmentOffset()) {
            // The given operation begins before the AggregatedAppendOperation. This is likely due to it having been
            // partially written to Storage prior to some recovery event. We must make sure we only include the part that
            // has not yet been written. Also, we trigger reconciliation to check that the partially written data is correct.
            long delta = aggregatedAppend.getLastStreamSegmentOffset() - operation.getStreamSegmentOffset();
            remainingLength -= delta;
            log.info("{}: Skipping {} bytes from the beginning of '{}' since it has already been partially written to Storage. Triggering reconciliation.",
                    this.traceObjectId, delta, operation);
            setState(AggregatorState.ReconciliationNeeded);
        }

        while (remainingLength > 0) {
            // All append lengths are integers, so it's safe to cast here.
            int lengthToAdd = (int) Math.min(this.config.getMaxFlushSizeBytes() - aggregatedAppend.getLength(), remainingLength);
            aggregatedAppend.increaseLength(lengthToAdd);
            remainingLength -= lengthToAdd;
            if (remainingLength > 0) {
                // We still have data to add, which means we filled up the current AggregatedAppend; make a new one.
                aggregatedAppend = new AggregatedAppendOperation(this.metadata.getId(), aggregatedAppend.getLastStreamSegmentOffset(), operation.getSequenceNumber());
                this.operations.add(aggregatedAppend);
            }
        }
    }

    /**
     * Gets an existing AggregatedAppendOperation or creates a new one to add the given operation to.
     * An existing AggregatedAppend will be returned if it meets the following criteria:
     * * It is the last operation in the operation queue.
     * * Its size is smaller than maxLength.
     * * It is not sealed (already flushed).
     * <p>
     * If at least one of the above criteria is not met, a new AggregatedAppend is created and added at the end of the
     * operation queue.
     *
     * @param operationOffset         The Segment Offset of the operation to add.
     * @param operationSequenceNumber The Sequence Number of the operation to add.
     * @return The AggregatedAppend to use (existing or freshly created).
     */
    private AggregatedAppendOperation getOrCreateAggregatedAppend(long operationOffset, long operationSequenceNumber) {
        AggregatedAppendOperation aggregatedAppend = null;
        if (this.operations.size() > 0) {
            StorageOperation last = this.operations.getLast();
            if (last.getLength() < this.config.getMaxFlushSizeBytes() && isAppendOperation(last)) {
                aggregatedAppend = (AggregatedAppendOperation) last;
                if (aggregatedAppend.isSealed()) {
                    aggregatedAppend = null;
                }
            }
        }

        if (aggregatedAppend == null) {
            // No operations or last operation not an AggregatedAppend - create a new one, while making sure the first
            // offset is not below the current StorageLength (otherwise we risk re-writing data that's already in Storage).
            long offset = Math.max(operationOffset, this.metadata.getStorageLength());
            aggregatedAppend = new AggregatedAppendOperation(this.metadata.getId(), offset, operationSequenceNumber);
            this.operations.add(aggregatedAppend);
        }

        return aggregatedAppend;
    }

    //endregion

    //region Flushing and Merging

    /**
     * Flushes the contents of the Aggregator to the Storage.
     *
     * @param force   If true, force-flushes everything accumulated in the {@link SegmentAggregator}, regardless of
     *                the value returned by {@link #mustFlush()}.
     * @param timeout Timeout for the operation.
     * @return A CompletableFuture that, when completed, will contain a summary of the flush operation. If any errors
     * occurred during the flush, the Future will be completed with the appropriate exception.
     */
    @Override
    public CompletableFuture<WriterFlushResult> flush(boolean force, Duration timeout) {
        ensureInitializedAndNotClosed();
        if (this.metadata.isDeletedInStorage()) {
            // Segment has been deleted; don't do anything else.
            return CompletableFuture.completedFuture(new WriterFlushResult());
        }

        long traceId = LoggerHelpers.traceEnterWithContext(log, this.traceObjectId, "flush");

        TimeoutTimer timer = new TimeoutTimer(timeout);
        CompletableFuture<WriterFlushResult> result;
        try {
            switch (this.state.get()) {
                case Writing:
                    result = flushNormally(force, timer);
                    break;
                case ReconciliationNeeded:
                    result = beginReconciliation(timer)
                            .thenComposeAsync(v -> reconcile(timer), this.executor);
                    break;
                case Reconciling:
                    result = reconcile(timer);
                    break;
                //$CASES-OMITTED$
                default:
                    result = Futures.failedFuture(new IllegalStateException(String.format("Unexpected state for SegmentAggregator (%s) for segment '%s'.", this.state, this.metadata.getName())));
                    break;
            }
        } catch (Exception ex) {
            // Convert synchronous errors into async errors - it's easier to handle on the receiving end.
            result = Futures.failedFuture(ex);
        }

        return result
                .thenApply(r -> {
                    LoggerHelpers.traceLeave(log, this.traceObjectId, "flush", traceId, r);
                    return r;
                });
    }

    /**
     * Repeatedly flushes the contents of the Aggregator to the Storage as long as something immediate needs to be flushed,
     * such as a Seal or Merge operation.
     *
     * @param force Whether to force everything out.
     * @param timer Timer for the operation.
     * @return A CompletableFuture that, when completed, will contain the result from the flush operation.
     */
    private CompletableFuture<WriterFlushResult> flushNormally(boolean force, TimeoutTimer timer) {
        assert this.state.get() == AggregatorState.Writing : "flushNormally cannot be called if state == " + this.state;
        long traceId = LoggerHelpers.traceEnterWithContext(log, this.traceObjectId, "flushNormally", force, this.operations.size());
        WriterFlushResult result = new WriterFlushResult();
        AtomicBoolean canContinue = new AtomicBoolean(true);
        return Futures
                .loop(
                        canContinue::get,
                        () -> flushOnce(force, timer),
                        partialResult -> {
                            canContinue.set(partialResult.getFlushedBytes() + partialResult.getMergedBytes() > 0);
                            result.withFlushResult(partialResult);
                        },
                        this.executor)
                .thenApply(v -> {
                    LoggerHelpers.traceLeave(log, this.traceObjectId, "flushNormally", traceId, result);
                    return result;
                });
    }

    /**
     * Flushes the contents of the Aggregator exactly once to the Storage in a 'normal' mode (where it does not need to
     * do any reconciliation).
     *
     * @param force Whether to force everything out.
     * @param timer Timer for the operation.
     * @return A CompletableFuture that, when completed, will contain the result from the flush operation.
     */
    private CompletableFuture<WriterFlushResult> flushOnce(boolean force, TimeoutTimer timer) {
        boolean hasDelete = this.hasDeletePending.get();
        boolean hasMerge = this.mergeTransactionCount.get() > 0;
        boolean hasSeal = this.hasSealPending.get();
        boolean hasTruncate = this.truncateCount.get() > 0;
        long traceId = LoggerHelpers.traceEnterWithContext(log, this.traceObjectId, "flushOnce", this.operations.size(),
                this.mergeTransactionCount, hasSeal, hasTruncate, hasDelete);

        CompletableFuture<WriterFlushResult> result;
        if (hasDelete) {
            // If we have a Deletes, simply delete the Segment and move on. No other operation matters now.
            result = deleteSegment(timer);
        } else if (hasSeal || hasMerge || hasTruncate) {
            // If we have a Seal, Merge or Truncate Pending, flush everything until we reach that operation.
            result = flushFully(timer);
            if (hasMerge) {
                // If we have a merge, do it after we flush fully.
                result = result.thenComposeAsync(flushResult -> mergeIfNecessary(flushResult, timer), this.executor);
            }

            if (hasSeal) {
                // If we have a seal, do it after every other operation.
                result = result.thenComposeAsync(flushResult -> sealIfNecessary(flushResult, timer), this.executor);
            }
        } else {
            // Otherwise, either flush the excess as long as we have something to flush or flush everything out, depending
            // on whether we were asked to force the flush.
            result = force ? flushFully(timer) : flushExcess(timer);
        }

        if (log.isTraceEnabled()) {
            result = result.thenApply(r -> {
                LoggerHelpers.traceLeave(log, this.traceObjectId, "flushOnce", traceId, r);
                return r;
            });
        }

        return result;
    }

    /**
     * Flushes all Append Operations that can be flushed at the given moment (until the entire Aggregator is emptied out
     * or until a StreamSegmentSealOperation or MergeSegmentOperation is encountered).
     *
     * @param timer Timer for the operation.
     * @return A CompletableFuture that, when completed, will contain the result from the flush operation.
     */
    private CompletableFuture<WriterFlushResult> flushFully(TimeoutTimer timer) {
        long traceId = LoggerHelpers.traceEnterWithContext(log, this.traceObjectId, "flushFully");
        WriterFlushResult result = new WriterFlushResult();
        return Futures
                .loop(
                        this::canContinueFlushingFully,
                        () -> flushPendingAppends(timer.getRemaining())
                                .thenCompose(flushResult -> flushPendingTruncate(flushResult, timer.getRemaining())),
                        result::withFlushResult,
                        this.executor)
                .thenApply(v -> {
                    LoggerHelpers.traceLeave(log, this.traceObjectId, "flushFully", traceId, result);
                    return result;
                });
    }

    /**
     * Determines whether flushFully can continue given the current state of this SegmentAggregator.
     */
    private boolean canContinueFlushingFully() {
        if (this.metadata.isDeleted()) {
            return false; // No point in flushing if the segment has been deleted in the meantime.
        }

        StorageOperation next = this.operations.getFirst();
        return isAppendOperation(next) || isTruncateOperation(next);
    }

    /**
     * Flushes as many Append Operations as needed as long as the data inside this SegmentAggregator exceeds size/time thresholds.
     * This will stop when either the thresholds are not exceeded anymore or when a non-Append Operation is encountered.
     *
     * @param timer Timer for the operation.
     * @return A CompletableFuture that, when completed, will contain the result from the flush operation.
     */
    private CompletableFuture<WriterFlushResult> flushExcess(TimeoutTimer timer) {
        long traceId = LoggerHelpers.traceEnterWithContext(log, this.traceObjectId, "flushExcess");
        WriterFlushResult result = new WriterFlushResult();
        return Futures
                .loop(
                        this::canContinueFlushingExcess,
                        () -> flushPendingAppends(timer.getRemaining())
                                .thenCompose(flushResult -> flushPendingTruncate(flushResult, timer.getRemaining())),
                        result::withFlushResult,
                        this.executor)
                .thenApply(v -> {
                    LoggerHelpers.traceLeave(log, this.traceObjectId, "flushExcess", traceId, result);
                    return result;
                });
    }

    /**
     * Determines whether flushExcess can continue given the current state of this SegmentAggregator.
     */
    private boolean canContinueFlushingExcess() {
        return !this.metadata.isDeleted() && exceedsThresholds() || isTruncateOperation(this.operations.getFirst());
    }

    /**
     * Flushes a pending StreamSegmentTruncateOperation, if that is the next pending one.
     *
     * @param flushResult The FlushResult of the operation just prior to this.
     * @param timeout     Timeout for the operation.
     * @return A CompletableFuture that, when completed, will contain the result from the flush operation, merged in with
     * the one passed in as input.
     */
    private CompletableFuture<WriterFlushResult> flushPendingTruncate(WriterFlushResult flushResult, Duration timeout) {
        StorageOperation op = this.operations.getFirst();
        if (!isTruncateOperation(op) || !this.storage.supportsTruncation()) {
            // Nothing to do.
            return CompletableFuture.completedFuture(flushResult);
        }

        CompletableFuture<Void> truncateTask;
        if (this.handle.get() == null) {
            // Segment has not been created yet.
            assert this.metadata.getStorageLength() == 0 : "handle is null but Metadata.getStorageLength is non-zero";
            truncateTask = CompletableFuture.completedFuture(null);
        } else {
            long truncateOffset = Math.min(this.metadata.getStorageLength(), op.getStreamSegmentOffset());
            truncateTask = this.storage.truncate(this.handle.get(), truncateOffset, timeout);
        }

        return truncateTask.thenApplyAsync(v -> {
            updateStatePostTruncate();
            return flushResult;
        }, this.executor);
    }

    /**
     * Flushes all Append Operations that can be flushed up to the maximum allowed flush size.
     *
     * @param timeout  Timeout for the operation.
     * @return A CompletableFuture that, when completed, will contain the result from the flush operation.
     */
    private CompletableFuture<WriterFlushResult> flushPendingAppends(Duration timeout) {
        // Gather an InputStream made up of all the operations we can flush.
        BufferView flushData;
        try {
            flushData = getFlushData();
        } catch (DataCorruptionException ex) {
            return Futures.failedFuture(ex);
        }

        long traceId = LoggerHelpers.traceEnterWithContext(log, this.traceObjectId, "flushPendingAppends");

        // Flush them.
        TimeoutTimer timer = new TimeoutTimer(timeout);
        CompletableFuture<Void> flush;
        if (flushData == null || flushData.getLength() == 0) {
            flush = CompletableFuture.completedFuture(null);
        } else {
            flush = createSegmentIfNecessary(
                    () -> this.storage.write(this.handle.get(), this.metadata.getStorageLength(), flushData.getReader(), flushData.getLength(), timer.getRemaining()),
                    timer.getRemaining());
        }

        return flush
                .thenApplyAsync(v -> {
                    WriterFlushResult result = updateStatePostFlush(flushData);
                    LoggerHelpers.traceLeave(log, this.traceObjectId, "flushPendingAppends", traceId, result);
                    return result;
                }, this.executor)
                .exceptionally(ex -> {
                    if (Exceptions.unwrap(ex) instanceof BadOffsetException) {
                        // We attempted to write at an offset that already contained other data. This can happen for a number of
                        // reasons, but we do not have enough information here to determine why. We need to enter reconciliation
                        // mode, which will determine the actual state of the segment in storage and take appropriate actions.
                        setState(AggregatorState.ReconciliationNeeded);
                    }

                    // Rethrow all exceptions.
                    throw new CompletionException(ex);
                });
    }

    /**
     * Returns a {@link BufferView} which contains the data needing to be flushed to Storage.
     *
     * @return A {@link BufferView} to flush or null if the segment was deleted.
     * @throws DataCorruptionException If a unable to retrieve required data from the Data Source.
     */
    @Nullable
    private BufferView getFlushData() throws DataCorruptionException {
        StorageOperation first = this.operations.getFirst();
        if (!(first instanceof AggregatedAppendOperation)) {
            // Nothing to flush - first operation is not an AggregatedAppend.
            return null;
        }

        AggregatedAppendOperation appendOp = (AggregatedAppendOperation) first;
        int length = (int) appendOp.getLength();
        BufferView data = null;
        if (length > 0) {
            data = this.dataSource.getAppendData(appendOp.getStreamSegmentId(), appendOp.getStreamSegmentOffset(), length);
            if (data == null) {
                if (this.metadata.isDeleted()) {
                    // Segment was deleted - nothing more to do.
                    return null;
                }
                throw new DataCorruptionException(String.format("Unable to retrieve CacheContents for '%s'.", appendOp));
            }

            // Verify that the data received here is the same that was initially sent by the client (if data integrity checks are enabled).
            log.debug("{}: Integrity check for AggregatedAppendOperation. Start Offset = {}, Length = {}, BufferView Length = {}.",
                    this.traceObjectId, first.getStreamSegmentOffset(), first.getLength(), data.getLength());
            this.dataIntegrityChecker.checkAppendIntegrity(appendOp.getStreamSegmentId(), appendOp.getStreamSegmentOffset(), data);
        }

        appendOp.seal();
        return data;
    }

    /**
     * Executes a merger of a Transaction StreamSegment into this one.
     * Conditions for merger:
     * <ul>
     * <li> This StreamSegment is stand-alone (not a Transaction).
     * <li> The next outstanding operation is a MergeSegmentOperation for a Transaction StreamSegment of this StreamSegment.
     * <li> The StreamSegment to merge is not deleted, it is sealed and is fully flushed to Storage.
     * </ul>
     * Effects of the merger:
     * <ul> The entire contents of the given Transaction StreamSegment will be concatenated to this StreamSegment as one unit.
     * <li> The metadata for this StreamSegment will be updated to reflect the new length of this StreamSegment.
     * <li> The given Transaction Segment will cease to exist.
     * </ul>
     * <p>
     * Note that various other data integrity checks are done pre and post merger as part of this operation which are meant
     * to ensure the StreamSegment is not in a corrupted state.
     *
     * @param flushResult The flush result from the previous chained operation.
     * @param timer       Timer for the operation.
     * @return A CompletableFuture that, when completed, will contain the number of bytes that were merged into this
     * StreamSegment. If failed, the Future will contain the exception that caused it.
     */
    private CompletableFuture<WriterFlushResult> mergeIfNecessary(WriterFlushResult flushResult, TimeoutTimer timer) {
        ensureInitializedAndNotClosed();
        long traceId = LoggerHelpers.traceEnterWithContext(log, this.traceObjectId, "mergeIfNecessary");

        StorageOperation first = this.operations.getFirst();
        if (first == null || !(first instanceof MergeSegmentOperation)) {
            // Either no operation or first operation is not a MergeTransaction. Nothing to do.
            LoggerHelpers.traceLeave(log, this.traceObjectId, "mergeIfNecessary", traceId, flushResult);
            return CompletableFuture.completedFuture(flushResult);
        }

        MergeSegmentOperation mergeSegmentOperation = (MergeSegmentOperation) first;
        UpdateableSegmentMetadata transactionMetadata = this.dataSource.getStreamSegmentMetadata(mergeSegmentOperation.getSourceSegmentId());
        return mergeWith(transactionMetadata, mergeSegmentOperation, timer)
                .thenApply(mergeResult -> {
                    flushResult.withFlushResult(mergeResult);
                    LoggerHelpers.traceLeave(log, this.traceObjectId, "mergeIfNecessary", traceId, flushResult);
                    return flushResult;
                });
    }

    /**
     * Merges the Transaction StreamSegment with given metadata into this one at the current offset.
     *
     * @param transactionMetadata The metadata of the Transaction StreamSegment to merge.
     * @param timer               Timer for the operation.
     * @return A CompletableFuture that, when completed, will contain the number of bytes that were merged into this
     * StreamSegment. If failed, the Future will contain the exception that caused it.
     */
    private CompletableFuture<WriterFlushResult> mergeWith(UpdateableSegmentMetadata transactionMetadata, MergeSegmentOperation mergeOp, TimeoutTimer timer) {
        long traceId = LoggerHelpers.traceEnterWithContext(log, this.traceObjectId, "mergeWith", transactionMetadata.getId(), transactionMetadata.getName(), transactionMetadata.isSealedInStorage());

        boolean emptySourceSegment = transactionMetadata.getLength() == 0;
        if (transactionMetadata.isDeleted() && !emptySourceSegment) {
            // We came across a deleted source segment that had some data. We need to begin a reconciliation to figure out
            // the actual state of the segments in Storage.
            setState(AggregatorState.ReconciliationNeeded);
            return Futures.failedFuture(new StreamSegmentNotExistsException(transactionMetadata.getName()));
        }

        WriterFlushResult result = new WriterFlushResult();

        CompletableFuture<SegmentProperties> merge;
        if (emptySourceSegment) {
            // We came across a deleted source segment which had no data. No point in attempting to do anything, as any
            // operation involving this segment will complain about it not being there.
            log.warn("{}: Not applying '{}' because source segment is missing or empty.", this.traceObjectId, mergeOp);
            merge = CompletableFuture.completedFuture(this.metadata);
        } else if (!transactionMetadata.isSealedInStorage() || transactionMetadata.getLength() > transactionMetadata.getStorageLength()) {
            // Nothing to do. Given Transaction is not eligible for merger yet.
            LoggerHelpers.traceLeave(log, this.traceObjectId, "mergeWith", traceId, result);
            return CompletableFuture.completedFuture(result);
        } else {
            merge = mergeInStorage(transactionMetadata, mergeOp, timer);
        }

        // For simplicity, we will be deleting the Attribute Index here (and not in AttributeAggregator); this way we don't
        // need to make AttributeAggregator aware of merging segments.
        return merge
                .thenAcceptAsync(segmentProperties -> mergeCompleted(segmentProperties, transactionMetadata, mergeOp), this.executor)
                .thenComposeAsync(v -> this.dataSource.deleteAllAttributes(transactionMetadata, timer.getRemaining()), this.executor)
                .thenApply(v -> {
                    this.lastFlush.set(this.timer.getElapsed());
                    result.withMergedBytes(mergeOp.getLength());
                    LoggerHelpers.traceLeave(log, this.traceObjectId, "mergeWith", traceId, result);
                    return result;
                })
                .exceptionally(ex -> {
                    Throwable realEx = Exceptions.unwrap(ex);
                    if (realEx instanceof BadOffsetException || realEx instanceof StreamSegmentNotExistsException) {
                        // We either attempted to write at an offset that already contained other data or the Transaction
                        // Segment no longer exists. This can happen for a number of reasons, but we do not have enough
                        // information here to determine why. We need to enter reconciliation mode, and hope for the best.
                        setState(AggregatorState.ReconciliationNeeded);
                    }

                    // Rethrow all exceptions.
                    throw new CompletionException(ex);
                });
    }

    /**
     * Executes the merge of the Source StreamSegment with given metadata into this one in Storage.
     */
    private CompletableFuture<SegmentProperties> mergeInStorage(SegmentMetadata transactionMetadata, MergeSegmentOperation mergeOp, TimeoutTimer timer) {
        return this.storage
                .getStreamSegmentInfo(transactionMetadata.getName(), timer.getRemaining())
                .thenAcceptAsync(transProperties -> {
                    // One last verification before the actual merger:
                    // Check that the Storage agrees with our metadata (if not, we have a problem ...)
                    if (transProperties.getLength() != transactionMetadata.getStorageLength()) {
                        throw new CompletionException(new DataCorruptionException(String.format(
                                "Transaction Segment '%s' cannot be merged into parent '%s' because its metadata disagrees with the Storage. Metadata.StorageLength=%d, Storage.StorageLength=%d",
                                transactionMetadata.getName(),
                                this.metadata.getName(),
                                transactionMetadata.getStorageLength(),
                                transProperties.getLength())));
                    }

                    if (transProperties.getLength() != mergeOp.getLength()) {
                        throw new CompletionException(new DataCorruptionException(String.format(
                                "Transaction Segment '%s' cannot be merged into parent '%s' because the declared length in the operation disagrees with the Storage. Operation.Length=%d, Storage.StorageLength=%d",
                                transactionMetadata.getName(),
                                this.metadata.getName(),
                                mergeOp.getLength(),
                                transProperties.getLength())));
                    }
                }, this.executor)
                .thenComposeAsync(v -> createSegmentIfNecessary(
                        () -> storage.concat(this.handle.get(), mergeOp.getStreamSegmentOffset(), transactionMetadata.getName(), timer.getRemaining()),
                        timer.getRemaining()), this.executor)
                .exceptionally(ex -> {
                    ex = Exceptions.unwrap(ex);
                    if (transactionMetadata.getLength() == 0
                            && ex instanceof StreamSegmentNotExistsException
                            && ((StreamSegmentNotExistsException) ex).getStreamSegmentName().equals(transactionMetadata.getName())) {
                        log.warn("{}: Not applying '{}' because source segment is missing (storage) and had no data.", this.traceObjectId, mergeOp);
                        return null;
                    } else {
                        throw new CompletionException(ex);
                    }
                })
                .thenComposeAsync(v -> storage.getStreamSegmentInfo(this.metadata.getName(), timer.getRemaining()), this.executor);
    }

    /**
     * Executes post-Storage merge tasks, including state and metadata updates.
     */
    private void mergeCompleted(SegmentProperties segmentProperties, UpdateableSegmentMetadata transactionMetadata, MergeSegmentOperation mergeOp) {
        // We have processed a MergeSegmentOperation, pop the first operation off and decrement the counter.
        StorageOperation processedOperation = this.operations.removeFirst();
        assert processedOperation != null && processedOperation instanceof MergeSegmentOperation : "First outstanding operation was not a MergeSegmentOperation";
        MergeSegmentOperation mop = (MergeSegmentOperation) processedOperation;
        assert mop.getSourceSegmentId() == transactionMetadata.getId() : "First outstanding operation was a MergeSegmentOperation for the wrong Transaction id.";
        int newCount = this.mergeTransactionCount.decrementAndGet();
        assert newCount >= 0 : "Negative value for mergeTransactionCount";

        // Post-merger validation. Verify we are still in agreement with the storage.
        long expectedNewLength = this.metadata.getStorageLength() + mergeOp.getLength();
        if (segmentProperties.getLength() != expectedNewLength) {
            throw new CompletionException(new DataCorruptionException(String.format(
                    "Transaction Segment '%s' was merged into parent '%s' but the parent segment has an unexpected StorageLength after the merger. Previous=%d, MergeLength=%d, Expected=%d, Actual=%d",
                    transactionMetadata.getName(),
                    this.metadata.getName(),
                    segmentProperties.getLength(),
                    mergeOp.getLength(),
                    expectedNewLength,
                    segmentProperties.getLength())));
        }

        updateMetadata(segmentProperties);
        updateMetadataForTransactionPostMerger(transactionMetadata, mop.getStreamSegmentId());
    }

    /**
     * Seals the StreamSegment in Storage, if necessary.
     *
     * @param flushResult The FlushResult from a previous Flush operation. This will just be passed-through.
     * @param timer       Timer for the operation.
     * @return The FlushResult passed in as an argument.
     */
    private CompletableFuture<WriterFlushResult> sealIfNecessary(WriterFlushResult flushResult, TimeoutTimer timer) {
        if (!this.hasSealPending.get() || !(this.operations.getFirst() instanceof StreamSegmentSealOperation)) {
            // Either no Seal is pending or the next operation is not a seal - we cannot execute a seal.
            return CompletableFuture.completedFuture(flushResult);
        }

        long traceId = LoggerHelpers.traceEnterWithContext(log, this.traceObjectId, "sealIfNecessary");
        CompletableFuture<Void> sealTask;
        if (this.handle.get() == null) {
            // Segment is empty. It might not have been created yet, so don't do anything.
            assert this.metadata.getStorageLength() == 0 : "handle is null but Metadata.StorageLength is non-zero";
            sealTask = CompletableFuture.completedFuture(null);
        } else {
            // Segment is non-empty; it should exist.
            sealTask = this.storage.seal(this.handle.get(), timer.getRemaining());
        }

        return sealTask
                .handleAsync((v, ex) -> {
                    ex = Exceptions.unwrap(ex);
                    if (ex != null && !(ex instanceof StreamSegmentSealedException)) {
                        // The operation failed, and it was not because the Segment was already Sealed. Throw it again.
                        // We consider the Seal to succeed if the Segment in Storage is already sealed - it's an idempotent operation.
                        if (ex instanceof StreamSegmentNotExistsException) {
                            // The segment does not exist (anymore). This is possible if it got merged into another one.
                            // Begin a reconciliation to determine the actual state.
                            setState(AggregatorState.ReconciliationNeeded);
                        }
                        throw new CompletionException(ex);
                    }

                    updateStatePostSeal();
                    LoggerHelpers.traceLeave(log, this.traceObjectId, "sealIfNecessary", traceId, flushResult);
                    return flushResult;
                }, this.executor);
    }

    /**
     * Deletes the Segment handled by this {@link SegmentAggregator} instance and its Attributes, and updates the internal
     * Metadata and any other state to reflect the fact. This will also delete any other Segments that have pending Mergers
     * into this Segment, including any associated Attributes. Upon a successful completion, the internal Metadata and
     * {@link SegmentAggregator} state will be updated to reflect the Storage deletion.
     *
     * @param timer Timer for the operation.
     * @return A CompletableFuture that, when completed normally, will indicate that the Segment and any other Storage
     * structures associated with it have been deleted.
     */
    private CompletableFuture<WriterFlushResult> deleteSegment(TimeoutTimer timer) {
        // Delete the Segment from Storage, but also delete any source Segments that had pending mergers. If we do not,
        // we will be left with orphaned Segments in Storage.
        CompletableFuture<Void> deleteFuture;
        if (this.handle.get() == null) {
            // Segment does not exist in Storage (most likely due to no data appended to it). However the Attribute Index
            // may exist since we may have persisted attribute updates. Make sure it is cleaned up in that case.
            deleteFuture = this.dataSource.deleteAllAttributes(metadata, timer.getRemaining());
        } else {
            deleteFuture = deleteSegmentAndAttributes(handle.get(), this.metadata, timer);
        }

        return deleteFuture
                .thenComposeAsync(v -> deleteUnmergedSourceSegments(timer), this.executor)
                .thenApplyAsync(v -> {
                    updateMetadataPostDeletion(this.metadata);
                    this.hasSealPending.set(false);
                    this.hasDeletePending.set(false);
                    this.truncateCount.set(0);
                    this.mergeTransactionCount.set(0);
                    this.operations.clear(); // No point in executing any other operation now.
                    return new WriterFlushResult();
                }, this.executor);
    }

    /**
     * Deletes a Segment and its Attributes from Storage. The Segment to delete need not be the same Segment handled by
     * this SegmentAggregator instance.
     *
     * This method does not update any metadata or any other in-memory state.
     *
     * @param handle   A {@link SegmentHandle} representing the Segment to delete.
     *                 this SegmentAggregator instance.
     * @param metadata The {@link SegmentMetadata} for the Segment to delete.
     * @param timer    Timer for the operation.
     * @return A CompletableFuture that, when completed, will indicate the given Segment and its Attributes have been
     * deleted from Storage. This method will not fail if either the Segment or its Attributes do not exist in Storage.
     */
    private CompletableFuture<Void> deleteSegmentAndAttributes(SegmentHandle handle, SegmentMetadata metadata, TimeoutTimer timer) {
        assert handle.getSegmentName().equals(metadata.getName());
        return CompletableFuture.allOf(
                Futures.exceptionallyExpecting(
                        this.storage.delete(handle, timer.getRemaining()),
                        ex -> ex instanceof StreamSegmentNotExistsException,
                        null),
                this.dataSource.deleteAllAttributes(metadata, timer.getRemaining()));
    }

    /**
     * Deletes all Segments from Storage that have a pending Merge into the Segment handled by this {@link SegmentAggregator}
     * instance. This will also delete other Storage structures related to those segments (such as Attributes) and will
     * update the internal Metadata to reflect the deletion.
     *
     * @param timer Timer for the operation.
     * @return A CompletableFuture that, when completed normally, will indicate all Segments with pending mergers have
     * been deleted from Storage.
     */
    private CompletableFuture<Void> deleteUnmergedSourceSegments(TimeoutTimer timer) {
        if (this.mergeTransactionCount.get() == 0) {
            return CompletableFuture.completedFuture(null);
        }

        // Identify all MergeSegmentOperations, pick up their names and delete them. There is no need to filter out these
        // operations or otherwise update the state of the Aggregator as this is part of a Delete operation, so resetting
        // the state is the next thing that will happen.
        List<CompletableFuture<Void>> toDelete = this.operations.filter(op -> op instanceof MergeSegmentOperation).stream()
                .map(op -> {
                    // Found such a merge; get the source Segment's name and attempt to delete it. It's OK if it has already
                    // been deleted.
                    UpdateableSegmentMetadata m = this.dataSource.getStreamSegmentMetadata(((MergeSegmentOperation) op).getSourceSegmentId());
                    return Futures
                            .exceptionallyExpecting(
                                    this.storage.openWrite(m.getName())
                                            .thenCompose(handle -> deleteSegmentAndAttributes(handle, m, timer))
                                            .thenAcceptAsync(v -> updateMetadataPostDeletion(m), this.executor),
                                    ex -> ex instanceof StreamSegmentNotExistsException,
                                    null);
                })
                .collect(Collectors.toList());
        return Futures.allOf(toDelete);
    }

    private CompletableFuture<Void> createSegmentIfNecessary(Supplier<CompletableFuture<Void>> toRun, Duration timeout) {
        if (this.handle.get() == null) {
            // No handle so, the segment must not exist yet. Attempt to create it, then run what we wanted to.
            assert this.metadata.getStorageLength() == 0 : "no handle yet but metadata indicates Storage Segment not empty";
            return Futures
                    .exceptionallyComposeExpecting(
                            this.storage.create(this.metadata.getName(), new SegmentRollingPolicy(getRolloverSize()), timeout),
                            ex -> ex instanceof StreamSegmentExistsException,
                            () -> {
                                // This happens if we have more than one concurrent instances of the owning SegmentContainer
                                // running at the same time. Both SegmentAggregator instances were initialized when the Segment
                                // did not exist, and both knew about an append that would eventually make it to Storage. One
                                // of them managed to create the Segment (and write something to it), but the other still assumed
                                // the Segment did not exist - so we end up in here. We need to get a handle of the segment
                                // and continue with whatever we were doing. If there is a mismatch (length, sealed, etc.),
                                // then the normal reconciliation algorithm will kick in once it is discovered and if the
                                // segment has already been fenced out, openWrite() will throw the appropriate exception
                                // which will be handled upstream.
                                log.info("{}: Segment did not exist in Storage when initialize() was called, but does now.", this.traceObjectId);
                                return this.storage.openWrite(this.metadata.getName());
                            })
                    .thenComposeAsync(handle -> {
                        this.handle.set(handle);
                        return toRun.get();
                    }, this.executor);
        } else {
            // Segment already exists. Execute what we were supposed to.
            return toRun.get();
        }
    }

    private long getRolloverSize() {
        // Configured value.
        long rolloverSize = this.metadata.getAttributes().getOrDefault(Attributes.ROLLOVER_SIZE, SegmentRollingPolicy.NO_ROLLING.getMaxLength());

        // rolloverSize being zero means the default value should be used.
        rolloverSize = rolloverSize == 0 ? SegmentRollingPolicy.NO_ROLLING.getMaxLength() : rolloverSize;

        // Make sure it does not exceed configured max value.
        return Math.min(rolloverSize, this.config.getMaxRolloverSize());
    }

    //endregion

    //region Reconciliation

    /**
     * Initiates the Storage reconciliation procedure. Gets the current state of the Segment from Storage, and based on that,
     * does one of the following:
     * * Nothing, if the Storage agrees with the Metadata.
     * * Throws a show-stopping DataCorruptionException (wrapped in a CompletionException) if the situation is unrecoverable.
     * * Initiates the Reconciliation Procedure, which allows the reconcile() method to execute.
     *
     * @param timer    Timer for the operation.
     * @return A CompletableFuture that indicates when the operation completed.
     */
    private CompletableFuture<Void> beginReconciliation(TimeoutTimer timer) {
        assert this.state.get() == AggregatorState.ReconciliationNeeded : "beginReconciliation cannot be called if state == " + this.state;
        return this.storage
                .getStreamSegmentInfo(this.metadata.getName(), timer.getRemaining())
                .thenAcceptAsync(sp -> {
                    if (sp.getLength() > this.metadata.getLength()) {
                        // The length of the Segment in Storage is beyond what we have in our DurableLog. This is not
                        // possible in a correct scenario and is usually indicative of an internal bug or some other external
                        // actor altering the Segment. We cannot recover automatically from this situation.
                        throw new CompletionException(new ReconciliationFailureException(
                                "Actual Segment length in Storage is larger than the Metadata Length.", this.metadata, sp));
                    } else if (sp.getLength() < this.metadata.getStorageLength()) {
                        // The length of the Segment in Storage is less than what we thought it was. This is not possible
                        // in a correct scenario, and is usually indicative of an internal bug or a real data loss in Storage.
                        // We cannot recover automatically from this situation.
                        throw new CompletionException(new ReconciliationFailureException(
                                "Actual Segment length in Storage is smaller than the Metadata StorageLength.", this.metadata, sp));
                    } else if (sp.getLength() == this.metadata.getStorageLength() && sp.isSealed() == this.metadata.isSealedInStorage()) {
                        // Nothing to do. Exit reconciliation and re-enter normal writing mode.
                        setState(AggregatorState.Writing);
                        return;
                    }

                    // If we get here, it means we have work to do. Set the state accordingly and move on.
                    log.info("{}: Starting reconciliation on Segment {}.", this.traceObjectId, this.metadata);
                    this.reconciliationState.set(new ReconciliationState(this.metadata, sp));
                    setState(AggregatorState.Reconciling);
                }, this.executor)
                .exceptionally(ex -> {
                    ex = Exceptions.unwrap(ex);
                    if (ex instanceof StreamSegmentNotExistsException) {
                        // Segment does not exist in Storage. There are three possible situations:
                        if (this.metadata.isMerged() || this.metadata.isDeleted()) {
                            // Segment has actually been deleted. This is either due to un-acknowledged Merge/Delete operations
                            // or because of a concurrent instance of the same container (with a lower epoch) is still
                            // running and was in the middle of executing the Merge/Delete operation while we were initializing.
                            updateMetadataPostDeletion(this.metadata);
                            log.info("{}: Segment '{}' does not exist in Storage (reconciliation). Ignoring all further operations on it.",
                                    this.traceObjectId, this.metadata.getName());
                            this.reconciliationState.set(null);
                            setState(AggregatorState.Reconciling);
                        } else if (this.metadata.getStorageLength() > 0) {
                            // Segment should have existed in Storage, with data, but it does not. This is not possible
                            // in a correct scenario, and is usually indicative of an internal bug or a real data loss in
                            // Storage. We cannot recover automatically from this situation.
                            throw new CompletionException(new ReconciliationFailureException("Segment does not exist in Storage, but Metadata StorageLength is non-zero.",
                                    this.metadata, StreamSegmentInformation.builder().name(this.metadata.getName()).deleted(true).build()));
                        } else {
                            // Segment does not exist in Storage, but the Metadata indicates it should be empty. This is
                            // a valid situation since we may not have had a chance to create it yet.
                            this.reconciliationState.set(new ReconciliationState(this.metadata,
                                    StreamSegmentInformation.builder().name(this.metadata.getName()).build()));
                            setState(AggregatorState.Reconciling);
                        }
                    } else {
                        // Other kind of error - re-throw.
                        throw new CompletionException(ex);
                    }

                    return null;
                });
    }

    private CompletableFuture<WriterFlushResult> reconcile(TimeoutTimer timer) {
        ReconciliationState rc = this.reconciliationState.get();
        WriterFlushResult result = new WriterFlushResult();
        if (rc == null) {
            setState(AggregatorState.Writing);
            return CompletableFuture.completedFuture(result);
        } else if (this.hasDeletePending.get()) {
            // Do not bother with anything else. If we know we are going to delete this segment, then do no bother doing
            // any other kind of reconciliation work.
            setState(AggregatorState.Writing);
            return deleteSegment(timer);
        }

        SegmentProperties storageInfo = rc.getStorageInfo();
        long traceId = LoggerHelpers.traceEnterWithContext(log, this.traceObjectId, "reconcile", rc);

        // Process each Operation in sequence, as long as its starting offset is less than ReconciliationState.getStorageInfo().getLength()
        AtomicBoolean exceededStorageLength = new AtomicBoolean(false);
        return Futures
                .loop(
                        () -> this.operations.size() > 0 && !exceededStorageLength.get(),
                        () -> {
                            StorageOperation op = this.operations.getFirst();
                            return reconcileOperation(op, storageInfo, timer)
                                    .thenApply(partialFlushResult -> {
                                        if (op.getLastStreamSegmentOffset() >= storageInfo.getLength()) {
                                            // This operation crosses the boundary of StorageLength. It has been reconciled,
                                            // and as such it is the last operation that we need to inspect.
                                            exceededStorageLength.set(true);
                                        }

                                        log.info("{}: Reconciled {} ({}).", this.traceObjectId, op, partialFlushResult);
                                        return partialFlushResult;
                                    });
                        },
                        result::withFlushResult,
                        this.executor)
                .thenApply(v -> {
                    updateMetadata(storageInfo);
                    this.reconciliationState.set(null);
                    setState(AggregatorState.Writing);
                    LoggerHelpers.traceLeave(log, this.traceObjectId, "reconcile", traceId, result);
                    return result;
                });
    }

    /**
     * Attempts to reconcile the given StorageOperation.
     *
     * @param op          The Operation to reconcile.
     * @param storageInfo The current state of the Segment in Storage.
     * @param timer       Timer for the operation.
     * @return A CompletableFuture containing a FlushResult with the number of bytes reconciled, or failed with a ReconciliationFailureException,
     * if the operation cannot be reconciled, based on the in-memory metadata or the current state of the Segment in Storage.
     */
    private CompletableFuture<WriterFlushResult> reconcileOperation(StorageOperation op, SegmentProperties storageInfo, TimeoutTimer timer) {
        CompletableFuture<WriterFlushResult> result;

        if (isAppendOperation(op)) {
            result = reconcileAppendOperation((AggregatedAppendOperation) op, storageInfo, timer);
        } else if (op instanceof MergeSegmentOperation) {
            result = reconcileMergeOperation((MergeSegmentOperation) op, storageInfo, timer);
        } else if (op instanceof StreamSegmentSealOperation) {
            result = reconcileSealOperation(storageInfo, timer.getRemaining());
        } else if (isTruncateOperation(op)) {
            // Nothing to reconcile here.
            updateStatePostTruncate();
            result = CompletableFuture.completedFuture(new WriterFlushResult());
        } else {
            result = Futures.failedFuture(new ReconciliationFailureException(String.format("Operation '%s' is not supported for reconciliation.", op), this.metadata, storageInfo));
        }
        return result;
    }

    /**
     * Attempts to reconcile data for the given AggregatedAppendOperation. Since Append Operations can be partially
     * flushed, reconciliation may be for the full operation or for a part of it.
     *
     * @param op          The AggregatedAppendOperation to reconcile.
     * @param storageInfo The current state of the Segment in Storage.
     * @param timer       Timer for the operation.
     * @return A CompletableFuture containing a FlushResult with the number of bytes reconciled, or failed with a ReconciliationFailureException,
     * if the operation cannot be reconciled, based on the in-memory metadata or the current state of the Segment in Storage.
     */
    private CompletableFuture<WriterFlushResult> reconcileAppendOperation(AggregatedAppendOperation op, SegmentProperties storageInfo, TimeoutTimer timer) {
        CompletableFuture<Integer> reconcileResult = op.getLength() > 0 ? reconcileData(op, storageInfo, timer) : CompletableFuture.completedFuture(0);
        return reconcileResult.thenApplyAsync(reconciledBytes -> {
            op.reconcileComplete(reconciledBytes); // Reflect the reconciliation result in the operation.
            if (op.getLength() == 0) {
                // Operation has been completely validated; pop it off the list.
                StorageOperation removedOp = this.operations.removeFirst();
                assert op == removedOp : "Reconciled operation is not the same as removed operation";
            }

            return new WriterFlushResult().withFlushedBytes(reconciledBytes);
        }, this.executor);
    }

    /**
     * Attempts to reconcile the data for the given AggregatedAppendOperation. Since Append Operations can be partially
     * flushed, reconciliation may be for the full operation or for a part of it.
     *
     * @param op          The AggregatedAppendOperation to reconcile.
     * @param storageInfo The current state of the Segment in Storage.
     * @param timer       Timer for the operation.
     * @return A CompletableFuture containing a FlushResult with the number of bytes reconciled, or failed with a ReconciliationFailureException,
     * if the operation cannot be reconciled, based on the in-memory metadata or the current state of the Segment in Storage.
     */
    private CompletableFuture<Integer> reconcileData(AggregatedAppendOperation op, SegmentProperties storageInfo, TimeoutTimer timer) {
        BufferView appendData = this.dataSource.getAppendData(op.getStreamSegmentId(), op.getStreamSegmentOffset(), (int) op.getLength());
        if (appendData == null) {
            return Futures.failedFuture(new ReconciliationFailureException(
                    String.format("Unable to reconcile operation '%s' because no append data is associated with it.", op), this.metadata, storageInfo));
        }

        // Only read as much data as we need.
        long readLength = Math.min(op.getLastStreamSegmentOffset(), storageInfo.getLength()) - op.getStreamSegmentOffset();
        assert readLength > 0 : "Append Operation to be reconciled is beyond the Segment's StorageLength (" + storageInfo.getLength() + "): " + op;

        // Read all data from storage.
        byte[] storageData = new byte[(int) readLength];
        AtomicInteger reconciledBytes = new AtomicInteger();
        return Futures
                .loop(
                        () -> reconciledBytes.get() < readLength,
                        () -> this.storage.read(this.handle.get(), op.getStreamSegmentOffset() + reconciledBytes.get(), storageData, reconciledBytes.get(), (int) readLength - reconciledBytes.get(), timer.getRemaining()),
                        bytesRead -> {
                            assert bytesRead > 0 : String.format("Unable to make any read progress when reconciling operation '%s' after reading %s bytes.", op, reconciledBytes);
                            reconciledBytes.addAndGet(bytesRead);
                        },
                        this.executor)
                .thenApplyAsync(v -> {
                    // Compare, byte-by-byte, the contents of the append.
                    verifySame(appendData, storageData, op, storageInfo);
                    return reconciledBytes.get();
                }, this.executor);
    }

    @SneakyThrows
    private void verifySame(BufferView appendData, byte[] storageData, StorageOperation op, SegmentProperties storageInfo) {
        @Cleanup
        InputStream appendStream = appendData.getReader();
        for (int i = 0; i < storageData.length; i++) {
            if ((byte) appendStream.read() != storageData[i]) {
                throw new ReconciliationFailureException(
                        String.format("Unable to reconcile operation '%s' because of data differences at SegmentOffset %d.", op, op.getStreamSegmentOffset() + i), this.metadata, storageInfo);
            }
        }
    }

    /**
     * Attempts to reconcile the given MergeSegmentOperation.
     *
     * @param op          The Operation to reconcile.
     * @param storageInfo The current state of the Segment in Storage.
     * @param timer       Timer for the operation
     * @return A CompletableFuture containing a FlushResult with the number of bytes reconciled, or failed with a ReconciliationFailureException,
     * if the operation cannot be reconciled, based on the in-memory metadata or the current state of the Segment in Storage.
     */
    private CompletableFuture<WriterFlushResult> reconcileMergeOperation(MergeSegmentOperation op, SegmentProperties storageInfo, TimeoutTimer timer) {
        // Verify that the transaction segment is still registered in metadata.
        UpdateableSegmentMetadata transactionMeta = this.dataSource.getStreamSegmentMetadata(op.getSourceSegmentId());
        if (transactionMeta == null) {
            return Futures.failedFuture(new ReconciliationFailureException(String.format(
                    "Cannot reconcile operation '%s' because the source segment is missing from the metadata.", op),
                    this.metadata, storageInfo));
        }

        // Verify that the operation fits fully within this segment (mergers are atomic - they either merge all or nothing).
        if (op.getLastStreamSegmentOffset() > storageInfo.getLength()) {
            return Futures.failedFuture(new ReconciliationFailureException(String.format(
                    "Cannot reconcile operation '%s' because the source segment is not fully merged into the target.", op),
                    this.metadata, storageInfo));
        }

        // Verify that the transaction segment does not exist in Storage anymore.
        return this.storage
                .exists(transactionMeta.getName(), timer.getRemaining())
                .thenComposeAsync(exists -> {
                    if (exists) {
                        return Futures.failedFuture(new ReconciliationFailureException(
                                String.format("Cannot reconcile operation '%s' because the transaction segment still exists in Storage.", op), this.metadata, storageInfo));
                    }

                    // Clear out any attributes.
                    return this.dataSource.deleteAllAttributes(transactionMeta, timer.getRemaining());
                }, this.executor)
                .thenApplyAsync(v -> {
                    // Reconciliation complete. Pop the first operation off the list and update the metadata for the transaction segment.
                    StorageOperation processedOperation = this.operations.removeFirst();
                    assert processedOperation != null && processedOperation instanceof MergeSegmentOperation : "First outstanding operation was not a MergeSegmentOperation";

                    int newCount = this.mergeTransactionCount.decrementAndGet();
                    assert newCount >= 0 : "Negative value for mergeTransactionCount";

                    // Since the operation is already reconciled, the StorageLength of this Segment must be at least
                    // the last offset of the operation. We are about to invoke ReadIndex.completeMerge(), which requires
                    // that this value be set to at least the last offset of the merged Segment, so we need to ensure it's
                    // set now. This will also be set at the end of reconciliation, but we cannot wait until then to invoke
                    // the callbacks.
                    long minStorageLength = processedOperation.getLastStreamSegmentOffset();
                    if (this.metadata.getStorageLength() < minStorageLength) {
                        this.metadata.setStorageLength(minStorageLength);
                    }

                    updateMetadataForTransactionPostMerger(transactionMeta, processedOperation.getStreamSegmentId());
                    return new WriterFlushResult().withMergedBytes(op.getLength());
                }, this.executor);
    }

    /**
     * Attempts to reconcile a StreamSegmentSealOperation.
     *
     * @param storageInfo The current state of the Segment in Storage.
     * @param timeout     Timeout for the operation.
     * @return A CompletableFuture containing a FlushResult with the number of bytes reconciled, or failed with a ReconciliationFailureException,
     * if the operation cannot be reconciled, based on the in-memory metadata or the current state of the Segment in Storage.
     */
    private CompletableFuture<WriterFlushResult> reconcileSealOperation(SegmentProperties storageInfo, Duration timeout) {
        // All we need to do is verify that the Segment is actually sealed in Storage. An exception to this rule is when
        // the segment has a length of 0, which means it may not have been created yet.
        if (storageInfo.isSealed() || storageInfo.getLength() == 0) {
            return CompletableFuture.supplyAsync(() -> {
                // Update metadata and the internal state (this also pops the first Op from the operation list).
                updateStatePostSeal();
                return new WriterFlushResult();
            }, this.executor);
        } else {
            // A Seal was encountered as an Operation that should have been processed (based on its offset),
            // but the Segment in Storage is not sealed.
            return Futures.failedFuture(new ReconciliationFailureException("Segment was supposed to be sealed in storage but it is not.", this.metadata, storageInfo));
        }
    }

    //endregion

    //region Helpers

    /**
     * Ensures the following conditions are met:
     * * SegmentId matches this SegmentAggregator's SegmentId
     * * Operation Sequence Numbers are monotonically increasing.
     * * If Segment is Sealed, only TruncateSegmentOperations are allowed.
     * * If Segment is deleted, no further operations are allowed.
     *
     * @param operation The operation to check.
     * @throws IllegalArgumentException If any of the validations failed.
     */
    private void checkValidOperation(StorageOperation operation) throws DataCorruptionException {
        // Verify that the SegmentOperation has been routed to the correct SegmentAggregator instance.
        Preconditions.checkArgument(
                operation.getStreamSegmentId() == this.metadata.getId(),
                "Operation '%s' refers to a different Segment than this one (%s).", operation, this.metadata.getId());

        // After Sealing, we can only Truncate or Delete a Segment.
        if (this.hasSealPending.get() && !isTruncateOperation(operation) && !isDeleteOperation(operation)) {
            throw new DataCorruptionException(String.format("Illegal operation for a sealed Segment; received '%s'.", operation));
        }

        // Check that operations being processed follow a monotonically increasing order.
        Preconditions.checkArgument(operation.getSequenceNumber() > this.lastAddedSequenceNumber.get(),
                "Operation %s for Segment %s does not follow monotonically increasing order.", operation, operation.getStreamSegmentId());
        this.lastAddedSequenceNumber.set(operation.getSequenceNumber());
    }

    /**
     * Validates that the given StorageOperation can be processed, given the current accumulated state of the Segment.
     *
     * @param operation The operation to check.
     * @throws DataCorruptionException  If any of the validations failed.
     * @throws IllegalArgumentException If the operation has an undefined Offset or Length (these are not considered data-
     *                                  corrupting issues).
     */
    private void checkValidStorageOperation(StorageOperation operation) throws DataCorruptionException {
        // StreamSegmentAppendOperations need to be pre-processed into CachedStreamSegmentAppendOperations.
        Preconditions.checkArgument(!(operation instanceof StreamSegmentAppendOperation), "SegmentAggregator cannot process StreamSegmentAppendOperations.");

        // Verify operation offset against the lastAddedOffset (whether the last Op in the list or StorageLength).
        long offset = operation.getStreamSegmentOffset();
        long length = operation.getLength();
        Preconditions.checkArgument(offset >= 0, "Operation '%s' has an invalid offset (%s).", operation, operation.getStreamSegmentOffset());
        Preconditions.checkArgument(length >= 0, "Operation '%s' has an invalid length (%s).", operation, operation.getLength());

        // Check that operations are contiguous (only for the operations after the first one - as we initialize lastAddedOffset on the first op).
        if (isTruncateOperation(operation)) {
            if (this.metadata.getStartOffset() < operation.getStreamSegmentOffset()) {
                throw new DataCorruptionException(String.format(
                        "StreamSegmentTruncateOperation '%s' has a truncation offset beyond the one in the Segment's Metadata. Expected: at most %d, actual: %d.",
                        operation,
                        this.metadata.getStartOffset(),
                        offset));
            }
        } else {
            long lastOffset = this.lastAddedOffset.get();
            if (lastOffset >= 0 && offset != lastOffset) {
                throw new DataCorruptionException(String.format("Wrong offset for Operation '%s'. Expected: %s, actual: %d.",
                        operation, this.lastAddedOffset, offset));
            }
        }

        // Check that the operation does not exceed the Length of the StreamSegment.
        if (offset + length > this.metadata.getLength()) {
            throw new DataCorruptionException(String.format(
                    "Operation '%s' has at least one byte beyond its Length. Offset = %d, Length = %d, Length = %d.",
                    operation,
                    offset,
                    length,
                    this.metadata.getLength()));
        }

        if (operation instanceof StreamSegmentSealOperation) {
            // For StreamSegmentSealOperations, we must ensure the offset of the operation is equal to the Length for the segment.
            if (this.metadata.getLength() != offset) {
                throw new DataCorruptionException(String.format(
                        "Wrong offset for Operation '%s'. Expected: %d (Length), actual: %d.",
                        operation,
                        this.metadata.getLength(),
                        offset));
            }

            // Even though not an offset, we should still verify that the metadata actually thinks this is a sealed segment.
            if (!this.metadata.isSealed()) {
                throw new DataCorruptionException(String.format("Received Operation '%s' for a non-sealed segment.", operation));
            }
        }
    }

    /**
     * Updates the metadata and the internal state after a flush was completed.
     *
     * @param flushData The arguments used for flushing.
     * @return A FlushResult containing statistics about the flush operation.
     */
    private WriterFlushResult updateStatePostFlush(BufferView flushData) {
        // Update the metadata Storage Length, if necessary.
        long newLength = this.metadata.getStorageLength();
        int flushLength = flushData == null ? 0 : flushData.getLength();
        if (flushLength > 0) {
            newLength += flushData.getLength();
            this.metadata.setStorageLength(newLength);
        }

        // Remove Append Operations from the outstanding list as long as every single byte they contain have been committed.
        boolean reachedEnd = false;
        while (this.operations.size() > 0 && !reachedEnd) {
            StorageOperation first = this.operations.getFirst();
            long lastOffset = first.getLastStreamSegmentOffset();
            reachedEnd = lastOffset >= newLength;
            if (!isAppendOperation(first)) {
                // We can only remove Append Operations.
                reachedEnd = true;
            } else if (lastOffset <= newLength) {
                // Fully flushed Append Operation.
                this.operations.removeFirst();
            }
        }

        // Update the last flush checkpoint.
        this.lastFlush.set(this.timer.getElapsed());
        return new WriterFlushResult().withFlushedBytes(flushLength);
    }

    /**
     * Updates the metadata and the internal state after a Seal was completed.
     */
    private void updateStatePostSeal() {
        // Update metadata.
        this.metadata.markSealedInStorage();
        this.operations.removeFirst();

        // Validate we have no more unexpected items and then close (as we shouldn't be getting anything else).
        assert this.operations.size() - this.truncateCount.get() == 0 : "there are outstanding non-truncate operations after a Seal";
        this.hasSealPending.set(false);
    }

    /**
     * Updates the internal state after a Truncate was completed.
     */
    private void updateStatePostTruncate() {
        this.operations.removeFirst();
        this.truncateCount.decrementAndGet();
    }

    /**
     * Updates the metadata and based on the given SegmentProperties object.
     *
     * @param segmentProperties The SegmentProperties object to update from.
     */
    private void updateMetadata(SegmentProperties segmentProperties) {
        this.metadata.setStorageLength(segmentProperties.getLength());
        if (segmentProperties.isSealed() && !this.metadata.isSealedInStorage()) {
            this.metadata.markSealed();
            this.metadata.markSealedInStorage();
        }
    }

    @SneakyThrows(StreamSegmentNotExistsException.class)
    private void updateMetadataForTransactionPostMerger(UpdateableSegmentMetadata transactionMetadata, long targetSegmentId) {
        // The other StreamSegment no longer exists and/or is no longer usable. Make sure it is marked as deleted.
        updateMetadataPostDeletion(transactionMetadata);

        // Complete the merger (in the ReadIndex and whatever other listeners we might have).
        this.dataSource.completeMerge(targetSegmentId, transactionMetadata.getId());
    }

    private void updateMetadataPostDeletion(UpdateableSegmentMetadata metadata) {
        metadata.markDeleted();
        metadata.markDeletedInStorage();
    }

    /**
     * Determines if the given StorageOperation is an Append Operation.
     *
     * @param op The operation to test.
     * @return True if an Append Operation (Cached or non-cached), false otherwise.
     */
    private boolean isAppendOperation(StorageOperation op) {
        return op instanceof AggregatedAppendOperation;
    }

    /**
     * Determines whether the given StorageOperation's Offset must be match the current expected Offset.
     */
    private boolean isTruncateOperation(StorageOperation operation) {
        return operation instanceof StreamSegmentTruncateOperation;
    }

    /**
     * Determines whether the given StorageOperation is a {@link DeleteSegmentOperation}.
     */
    private boolean isDeleteOperation(StorageOperation operation) {
        return operation instanceof DeleteSegmentOperation;
    }

    private void ensureInitializedAndNotClosed() {
        Exceptions.checkNotClosed(isClosed(), this);
        Preconditions.checkState(this.state.get() != AggregatorState.NotInitialized, "SegmentAggregator is not initialized. Cannot execute this operation.");
    }

    private void setState(AggregatorState newState) {
        AggregatorState oldState = this.state.get();
        if (newState != oldState) {
            log.info("{}: State changed from {} to {}.", this.traceObjectId, oldState, newState);
        }

        this.state.set(newState);
    }

    /**
     * Opens the given segment for writing.
     *
     * @param segmentName The segment to open.
     * @param handleRef   An AtomicReference that will contain the SegmentHandle for the opened segment.
     * @param timeout     Timeout for the operation.
     * @return A Future that will contain information about the opened Segment.
     */
    private CompletableFuture<SegmentProperties> openWrite(String segmentName, AtomicReference<SegmentHandle> handleRef, Duration timeout) {
        return this.storage
                .openWrite(segmentName)
                .thenComposeAsync(handle -> {
                    handleRef.set(handle);
                    return this.storage.getStreamSegmentInfo(segmentName, timeout);
                }, this.executor);
    }

    //endregion

    //region ReconciliationState

    @Getter
    private static class ReconciliationState {
        private final SegmentProperties storageInfo;
        private final long initialStorageLength;

        ReconciliationState(SegmentMetadata segmentMetadata, SegmentProperties storageInfo) {
            Preconditions.checkNotNull(storageInfo, "storageInfo");
            this.storageInfo = storageInfo;
            this.initialStorageLength = segmentMetadata.getStorageLength();
        }

        @Override
        public String toString() {
            return String.format("Metadata.StorageLength = %d, Storage.Length = %d", this.initialStorageLength, this.storageInfo.getLength());
        }
    }

    private static class AggregatedAppendOperation extends StorageOperation {
        private final AtomicLong streamSegmentOffset;
        private final AtomicInteger length;
        private final AtomicBoolean sealed;

        AggregatedAppendOperation(long streamSegmentId, long streamSegmentOffset, long sequenceNumber) {
            super(streamSegmentId);
            this.streamSegmentOffset = new AtomicLong(streamSegmentOffset);
            setSequenceNumber(sequenceNumber);
            this.length = new AtomicInteger();
            this.sealed = new AtomicBoolean();
        }

        void increaseLength(int amount) {
            Preconditions.checkArgument(amount > 0, "amount must be a positive integer.");
            this.length.addAndGet(amount);
        }

        void seal() {
            this.sealed.set(true);
        }

        boolean isSealed() {
            return this.sealed.get();
        }

        void reconcileComplete(int reconciledBytes) {
            this.streamSegmentOffset.addAndGet(reconciledBytes);
            this.length.addAndGet(-reconciledBytes);
        }

        // region StorageOperation Implementation

        @Override
        public long getStreamSegmentOffset() {
            return this.streamSegmentOffset.get();
        }

        @Override
        public long getLength() {
            return this.length.get();
        }

        @Override
        public String toString() {
            return String.format("AggregatedAppend: SegmentId = %s, Offsets = [%s-%s), SeqNo = %s", getStreamSegmentId(), getStreamSegmentOffset(), getStreamSegmentOffset() + getLength(), getSequenceNumber());
        }

        //endregion
    }

    //endregion

    //region OperationQueue

    /**
     * Thin wrapper for a simple Queue[StorageOperation] that provides thread synchronization.
     */
    @ThreadSafe
    private static class OperationQueue {
        @GuardedBy("this")
        private final ArrayDeque<StorageOperation> queue = new ArrayDeque<>();

        synchronized boolean add(StorageOperation operation) {
            return this.queue.add(operation);
        }

        synchronized StorageOperation getLast() {
            return this.queue.peekLast();
        }

        synchronized StorageOperation getFirst() {
            return this.queue.peekFirst();
        }

        synchronized StorageOperation removeFirst() {
            return this.queue.pollFirst();
        }

        synchronized int size() {
            return this.queue.size();
        }

        synchronized void clear() {
            this.queue.clear();
        }

        synchronized List<StorageOperation> filter(Predicate<StorageOperation> test) {
            return this.queue.stream().filter(test).collect(Collectors.toList());
        }
    }

    //endregion
}<|MERGE_RESOLUTION|>--- conflicted
+++ resolved
@@ -99,11 +99,8 @@
     private final AtomicReference<Duration> lastFlush;
     private final AtomicReference<AggregatorState> state;
     private final AtomicReference<ReconciliationState> reconciliationState;
-<<<<<<< HEAD
     private final AtomicLong lastAddedSequenceNumber;
-=======
     private final AggregatedAppendIntegrityChecker dataIntegrityChecker;
->>>>>>> a7433a47
 
     //endregion
 
@@ -138,11 +135,8 @@
         this.state = new AtomicReference<>(AggregatorState.NotInitialized);
         this.reconciliationState = new AtomicReference<>();
         this.handle = new AtomicReference<>();
-<<<<<<< HEAD
         this.lastAddedSequenceNumber = new AtomicLong(Operation.NO_SEQUENCE_NUMBER);
-=======
         this.dataIntegrityChecker = new AggregatedAppendIntegrityChecker(this.metadata.getContainerId(), this.metadata.getId());
->>>>>>> a7433a47
     }
 
     //endregion
@@ -153,11 +147,8 @@
     public void close() {
         if (!isClosed()) {
             setState(AggregatorState.Closed);
-<<<<<<< HEAD
             this.lastAddedSequenceNumber.set(Operation.NO_SEQUENCE_NUMBER);
-=======
             this.dataIntegrityChecker.close();
->>>>>>> a7433a47
         }
     }
 
