/**
 * Copyright (c) 2017 Dell Inc., or its subsidiaries. All Rights Reserved.
 *
 * Licensed under the Apache License, Version 2.0 (the "License");
 * you may not use this file except in compliance with the License.
 * You may obtain a copy of the License at
 *
 *     http://www.apache.org/licenses/LICENSE-2.0
 */
package io.pravega.segmentstore.server.logs;

import com.google.common.util.concurrent.Service;
import io.pravega.common.Exceptions;
import io.pravega.common.concurrent.Futures;
import io.pravega.common.util.ArrayView;
import io.pravega.common.util.SequencedItemList;
import io.pravega.segmentstore.contracts.SegmentProperties;
import io.pravega.segmentstore.contracts.StreamSegmentException;
import io.pravega.segmentstore.contracts.StreamSegmentInformation;
import io.pravega.segmentstore.contracts.StreamSegmentNotExistsException;
import io.pravega.segmentstore.contracts.StreamSegmentSealedException;
import io.pravega.segmentstore.server.ConfigHelpers;
import io.pravega.segmentstore.server.ContainerMetadata;
import io.pravega.segmentstore.server.ContainerOfflineException;
import io.pravega.segmentstore.server.DataCorruptionException;
import io.pravega.segmentstore.server.MetadataBuilder;
import io.pravega.segmentstore.server.OperationLog;
import io.pravega.segmentstore.server.ReadIndex;
import io.pravega.segmentstore.server.SegmentMetadata;
import io.pravega.segmentstore.server.ServiceListeners;
import io.pravega.segmentstore.server.TestDurableDataLog;
import io.pravega.segmentstore.server.TestDurableDataLogFactory;
import io.pravega.segmentstore.server.UpdateableContainerMetadata;
import io.pravega.segmentstore.server.UpdateableSegmentMetadata;
import io.pravega.segmentstore.server.containers.StreamSegmentContainerMetadata;
import io.pravega.segmentstore.server.logs.operations.CreateSegmentOperation;
import io.pravega.segmentstore.server.logs.operations.MetadataCheckpointOperation;
import io.pravega.segmentstore.server.logs.operations.Operation;
import io.pravega.segmentstore.server.logs.operations.OperationComparer;
import io.pravega.segmentstore.server.logs.operations.ProbeOperation;
import io.pravega.segmentstore.server.logs.operations.StorageMetadataCheckpointOperation;
import io.pravega.segmentstore.server.logs.operations.StorageOperation;
import io.pravega.segmentstore.server.logs.operations.StreamSegmentAppendOperation;
import io.pravega.segmentstore.server.logs.operations.StreamSegmentMapOperation;
import io.pravega.segmentstore.server.reading.CacheManager;
import io.pravega.segmentstore.server.reading.ContainerReadIndex;
import io.pravega.segmentstore.server.reading.ReadIndexConfig;
import io.pravega.segmentstore.storage.CacheFactory;
import io.pravega.segmentstore.storage.DataLogDisabledException;
import io.pravega.segmentstore.storage.DataLogNotAvailableException;
import io.pravega.segmentstore.storage.DataLogWriterNotPrimaryException;
import io.pravega.segmentstore.storage.DurableDataLogException;
import io.pravega.segmentstore.storage.LogAddress;
import io.pravega.segmentstore.storage.Storage;
import io.pravega.segmentstore.storage.mocks.InMemoryCacheFactory;
import io.pravega.segmentstore.storage.mocks.InMemoryDurableDataLogFactory;
import io.pravega.segmentstore.storage.mocks.InMemoryStorageFactory;
import io.pravega.shared.segment.StreamSegmentNameUtils;
import io.pravega.test.common.AssertExtensions;
import io.pravega.test.common.ErrorInjector;
import io.pravega.test.common.IntentionalException;
import java.io.IOException;
import java.io.InputStream;
import java.time.Duration;
import java.util.AbstractMap;
import java.util.ArrayList;
import java.util.Collection;
import java.util.Collections;
import java.util.HashMap;
import java.util.HashSet;
import java.util.Iterator;
import java.util.List;
import java.util.Map;
import java.util.UUID;
import java.util.concurrent.CompletableFuture;
import java.util.concurrent.CompletionException;
import java.util.concurrent.ScheduledExecutorService;
import java.util.concurrent.TimeUnit;
import java.util.concurrent.TimeoutException;
import java.util.concurrent.atomic.AtomicInteger;
import java.util.concurrent.atomic.AtomicReference;
import java.util.function.Predicate;
import java.util.function.Supplier;
import java.util.stream.Collectors;
import lombok.Cleanup;
import lombok.Data;
import lombok.SneakyThrows;
import lombok.val;
import org.junit.Assert;
import org.junit.Rule;
import org.junit.Test;
import org.junit.rules.Timeout;

/**
 * Unit tests for DurableLog class.
 * Note: Some of the tests within this class are very similar to those of OperationProcessorTests. This is because the
 * DurableLog makes heavy use of that class and has the same semantics for the add/append methods. The main difference
 * is that the DurableLog sets up many of the components that the OperationProcessor requires, so we still need to do all
 * these tests.
 */
public class DurableLogTests extends OperationLogTestBase {
    private static final int CONTAINER_ID = 1234567;
    private static final int CHECKPOINT_MIN_COMMIT_COUNT = 10;
    private static final int START_RETRY_DELAY_MILLIS = 20;
    private static final int MAX_DATA_LOG_APPEND_SIZE = 8 * 1024;
    private static final int METADATA_CHECKPOINT_EVERY = 100;
    private static final int NO_METADATA_CHECKPOINT = 0;
    private static final ReadIndexConfig DEFAULT_READ_INDEX_CONFIG = ConfigHelpers
            .withInfiniteCachePolicy(ReadIndexConfig.builder().with(ReadIndexConfig.STORAGE_READ_ALIGNMENT, 1024))
            .build();

    @Rule
    public Timeout globalTimeout = Timeout.seconds(TIMEOUT.getSeconds());

    //region Adding operations

    /**
     * Tests the ability of the DurableLog to process Operations in a failure-free environment.
     */
    @Test
    public void testAddWithNoFailures() throws Exception {
        int streamSegmentCount = 50;
        int transactionsPerStreamSegment = 2;
        int appendsPerStreamSegment = 20;
        boolean mergeTransactions = true;
        boolean sealStreamSegments = true;

        // Setup a DurableLog and start it.
        @Cleanup
        ContainerSetup setup = new ContainerSetup(executorService());
        @Cleanup
        DurableLog durableLog = setup.createDurableLog();
        durableLog.startAsync().awaitRunning();

        // Verify that on a freshly created DurableLog, it auto-adds a MetadataCheckpoint as the first operation.
        verifyFirstItemIsMetadataCheckpoint(durableLog.read(-1L, 1, TIMEOUT).join());

        // Generate some test data (we need to do this after we started the DurableLog because in the process of
        // recovery, it wipes away all existing metadata).
        HashSet<Long> streamSegmentIds = createStreamSegmentsInMetadata(streamSegmentCount, setup.metadata);
        AbstractMap<Long, Long> transactions = createTransactionsInMetadata(streamSegmentIds, transactionsPerStreamSegment, setup.metadata);
        List<Operation> operations = generateOperations(streamSegmentIds, transactions, appendsPerStreamSegment, METADATA_CHECKPOINT_EVERY, mergeTransactions, sealStreamSegments);

        // Process all generated operations.
        List<OperationWithCompletion> completionFutures = processOperations(operations, durableLog);

        // Wait for all such operations to complete. If any of them failed, this will fail too and report the exception.
        OperationWithCompletion.allOf(completionFutures).join();

        performLogOperationChecks(completionFutures, durableLog);
        performMetadataChecks(streamSegmentIds, new HashSet<>(), transactions, completionFutures, setup.metadata, mergeTransactions, sealStreamSegments);
        performReadIndexChecks(completionFutures, setup.readIndex);

        // Stop the processor.
        durableLog.stopAsync().awaitTerminated();
    }

    /**
     * Tests the operationProcessingBarrier() method.
     */
    @Test
    public void testOperationProcessingBarrier() throws Exception {
        int streamSegmentCount = 1;
        int appendsPerStreamSegment = 20;

        // Setup a DurableLog and start it.
        @Cleanup
        ContainerSetup setup = new ContainerSetup(executorService());
        @Cleanup
        DurableLog durableLog = setup.createDurableLog();
        durableLog.startAsync().awaitRunning();

        // Empty log.
        CompletableFuture<Void> emptyLogBarrier = durableLog.operationProcessingBarrier(TIMEOUT);
        emptyLogBarrier.get(TIMEOUT.toMillis(), TimeUnit.MILLISECONDS);
        Assert.assertTrue("Barrier for empty log did not complete successfully.", Futures.isSuccessful(emptyLogBarrier));

        // Add a few operations, and verify the "barrier" is always completed after them.
        HashSet<Long> streamSegmentIds = createStreamSegmentsInMetadata(streamSegmentCount, setup.metadata);
        List<Operation> operations = generateOperations(streamSegmentIds, Collections.emptyMap(), appendsPerStreamSegment, METADATA_CHECKPOINT_EVERY, false, false);

        // Process all generated operations.
        List<OperationWithCompletion> completionFutures = processOperations(operations, durableLog);

        CompletableFuture<Void> afterBarrier = durableLog
                .operationProcessingBarrier(TIMEOUT);

        // Wait for all such operations to complete. If any of them failed, this will fail too and report the exception.
        CompletableFuture<Void> allOtherOperations = OperationWithCompletion.allOf(completionFutures);

        // Wait for barrier to complete.
        afterBarrier.get(TIMEOUT.toMillis(), TimeUnit.MILLISECONDS);
        Assert.assertTrue("barrier for non-empty log did not complete successfully.", Futures.isSuccessful(afterBarrier));
        Assert.assertTrue("barrier was completed before its previous operations were completed.", Futures.isSuccessful(allOtherOperations));

        // Stop the processor.
        durableLog.stopAsync().awaitTerminated();
    }

    /**
     * Tests the ability of the DurableLog to process Operations when encountering invalid operations (such as
     * appends to StreamSegments that do not exist or to those that are sealed). This covers the following exceptions:
     * * StreamSegmentNotExistsException
     * * StreamSegmentSealedException
     * * General MetadataUpdateException.
     */
    @Test
    public void testAddWithInvalidOperations() throws Exception {
        int streamSegmentCount = 10;
        int appendsPerStreamSegment = 40;
        long sealedStreamSegmentId = 6; // We are going to prematurely seal this StreamSegment.
        long deletedStreamSegmentId = 8; // We are going to prematurely mark this StreamSegment as deleted.
        long nonExistentStreamSegmentId; // This is a bogus StreamSegment, that does not exist.

        // Setup a DurableLog and start it.
        @Cleanup
        ContainerSetup setup = new ContainerSetup(executorService());
        @Cleanup
        DurableLog durableLog = setup.createDurableLog();
        durableLog.startAsync().awaitRunning();

        // Generate some test data (we need to do this after we started the DurableLog because in the process of
        // recovery, it wipes away all existing metadata).
        HashSet<Long> streamSegmentIds = createStreamSegmentsInMetadata(streamSegmentCount, setup.metadata);
        nonExistentStreamSegmentId = streamSegmentIds.size();
        streamSegmentIds.add(nonExistentStreamSegmentId);
        setup.metadata.getStreamSegmentMetadata(sealedStreamSegmentId).markSealed();
        setup.metadata.getStreamSegmentMetadata(deletedStreamSegmentId).markDeleted();
        List<Operation> operations = generateOperations(streamSegmentIds, new HashMap<>(), appendsPerStreamSegment, METADATA_CHECKPOINT_EVERY, false, false);

        // Process all generated operations.
        List<OperationWithCompletion> completionFutures = processOperations(operations, durableLog);

        // Wait for all such operations to complete. We are expecting exceptions, so verify that we do.
        AssertExtensions.assertThrows(
                "No operations failed.",
                OperationWithCompletion.allOf(completionFutures)::join,
                ex -> ex instanceof MetadataUpdateException || ex instanceof StreamSegmentException);

        HashSet<Long> streamSegmentsWithNoContents = new HashSet<>();
        streamSegmentsWithNoContents.add(sealedStreamSegmentId);
        streamSegmentsWithNoContents.add(deletedStreamSegmentId);
        streamSegmentsWithNoContents.add(nonExistentStreamSegmentId);

        // Verify that the "right" operations failed, while the others succeeded.
        for (OperationWithCompletion oc : completionFutures) {
            if (oc.operation instanceof StorageOperation) {
                long streamSegmentId = ((StorageOperation) oc.operation).getStreamSegmentId();
                if (streamSegmentsWithNoContents.contains(streamSegmentId)) {
                    Assert.assertTrue("Completion future for invalid StreamSegment " + streamSegmentId + " did not complete exceptionally.", oc.completion.isCompletedExceptionally());
                    Predicate<Throwable> errorValidator;
                    if (streamSegmentId == sealedStreamSegmentId) {
                        errorValidator = ex -> ex instanceof StreamSegmentSealedException;
                    } else if (streamSegmentId == deletedStreamSegmentId) {
                        errorValidator = ex -> ex instanceof StreamSegmentNotExistsException;
                    } else {
                        errorValidator = ex -> ex instanceof MetadataUpdateException;
                    }

                    AssertExtensions.assertThrows("Unexpected exception for failed Operation.", oc.completion::join, errorValidator);
                    continue;
                }
            }

            // If we get here, we must verify no exception was thrown.
            oc.completion.join();
        }

        performLogOperationChecks(completionFutures, durableLog);
        performMetadataChecks(streamSegmentIds, streamSegmentsWithNoContents, new HashMap<>(), completionFutures, setup.metadata, false, false);
        performReadIndexChecks(completionFutures, setup.readIndex);

        // Stop the processor.
        durableLog.stopAsync().awaitTerminated();
    }

    /**
     * Tests the ability of the DurableLog to process Operations when Serialization errors happen.
     */
    @Test
    public void testAddWithOperationSerializationFailures() throws Exception {
        int streamSegmentCount = 10;
        int appendsPerStreamSegment = 80;
        int failAppendFrequency = 7; // Fail every X appends encountered.

        // Setup a DurableLog and start it.
        @Cleanup
        ContainerSetup setup = new ContainerSetup(executorService());
        @Cleanup
        DurableLog durableLog = setup.createDurableLog();
        durableLog.startAsync().awaitRunning();

        // Generate some test data (we need to do this after we started the DurableLog because in the process of
        // recovery, it wipes away all existing metadata).
        HashSet<Long> streamSegmentIds = createStreamSegmentsInMetadata(streamSegmentCount, setup.metadata);
        List<Operation> operations = generateOperations(streamSegmentIds, new HashMap<>(), appendsPerStreamSegment, METADATA_CHECKPOINT_EVERY, false, false);

        // Replace some of the Append Operations with a FailedAppendOperations. Some operations fail at the beginning,
        // some at the end of the serialization.
        int appendCount = 0;
        HashSet<Integer> failedOperationIndices = new HashSet<>();
        for (int i = 0; i < operations.size(); i++) {
            if (operations.get(i) instanceof StreamSegmentAppendOperation) {
                if ((appendCount++) % failAppendFrequency == 0) {
                    operations.set(i, new FailedStreamSegmentAppendOperation((StreamSegmentAppendOperation) operations.get(i)));
                    failedOperationIndices.add(i);
                }
            }
        }

        // Process all generated operations.
        List<OperationWithCompletion> completionFutures = processOperations(operations, durableLog);

        // Wait for all such operations to complete. We are expecting exceptions, so verify that we do.
        AssertExtensions.assertThrows(
                "No operations failed.",
                OperationWithCompletion.allOf(completionFutures)::join,
                ex -> ex instanceof IntentionalException);

        // Verify that the "right" operations failed, while the others succeeded.
        for (int i = 0; i < completionFutures.size(); i++) {
            OperationWithCompletion oc = completionFutures.get(i);
            if (failedOperationIndices.contains(i)) {
                AssertExtensions.assertThrows(
                        "Unexpected exception for failed Operation.",
                        oc.completion::join,
                        ex -> ex instanceof IntentionalException);
            } else {
                // Verify no exception was thrown.
                oc.completion.join();
            }
        }

        performLogOperationChecks(completionFutures, durableLog);
        performMetadataChecks(streamSegmentIds, new HashSet<>(), new HashMap<>(), completionFutures, setup.metadata, false, false);
        performReadIndexChecks(completionFutures, setup.readIndex);

        // Stop the processor.
        durableLog.stopAsync().awaitTerminated();
    }

    /**
     * Tests the ability of the DurableLog to process Operations when there are DataLog write failures.
     */
    @Test
    public void testAddWithDataLogFailures() throws Exception {
        int streamSegmentCount = 10;
        int appendsPerStreamSegment = 80;
        int failAsyncAfter = 5; // Fail (asynchronously) after X DataFrame commits (to DataLog).

        // Setup a DurableLog and start it.
        @Cleanup
        ContainerSetup setup = new ContainerSetup(executorService());
        @Cleanup
        DurableLog durableLog = setup.createDurableLog();
        durableLog.startAsync().awaitRunning();

        Assert.assertNotNull("Internal error: could not grab a pointer to the created TestDurableDataLog.", setup.dataLog.get());

        // Generate some test data (we need to do this after we started the DurableLog because in the process of
        // recovery, it wipes away all existing metadata).
        HashSet<Long> streamSegmentIds = createStreamSegmentsInMetadata(streamSegmentCount, setup.metadata);

        List<Operation> operations = generateOperations(streamSegmentIds, new HashMap<>(), appendsPerStreamSegment, METADATA_CHECKPOINT_EVERY, false, false);
        ErrorInjector<Exception> aSyncErrorInjector = new ErrorInjector<>(
                count -> count >= failAsyncAfter,
                () -> new DurableDataLogException("intentional"));
        setup.dataLog.get().setAppendErrorInjectors(null, aSyncErrorInjector);

        // Process all generated operations.
        List<OperationWithCompletion> completionFutures = processOperations(operations, durableLog);

        // Wait for all such operations to complete. We are expecting exceptions, so verify that we do.
        AssertExtensions.assertThrows(
                "No operations failed.",
                OperationWithCompletion.allOf(completionFutures)::join,
                super::isExpectedExceptionForNonDataCorruption);

        // Wait for the DurableLog to shutdown with failure.
        ServiceListeners.awaitShutdown(durableLog, TIMEOUT, false);
        Assert.assertEquals("Expected the DurableLog to fail after DurableDataLogException encountered.",
                Service.State.FAILED, durableLog.state());

        // We can't really check the DurableLog or the DurableDataLog contents since they are both closed.
        performMetadataChecks(streamSegmentIds, new HashSet<>(), new HashMap<>(), completionFutures, setup.metadata, false, false);
        performReadIndexChecks(completionFutures, setup.readIndex);
    }

    /**
     * Tests the ability of the DurableLog to handle a DataLogWriterNotPrimaryException.
     */
    @Test
    public void testAddWithDataLogWriterNotPrimaryException() throws Exception {
        int streamSegmentCount = 1;
        int appendsPerStreamSegment = 1;

        // Setup a DurableLog and start it.
        @Cleanup
        ContainerSetup setup = new ContainerSetup(executorService());
        @Cleanup
        DurableLog durableLog = setup.createDurableLog();
        durableLog.startAsync().awaitRunning();
        HashSet<Long> streamSegmentIds = createStreamSegmentsInMetadata(streamSegmentCount, setup.metadata);
        List<Operation> operations = generateOperations(streamSegmentIds, new HashMap<>(), appendsPerStreamSegment, METADATA_CHECKPOINT_EVERY, false, false);
        ErrorInjector<Exception> aSyncErrorInjector = new ErrorInjector<>(
                count -> true,
                () -> new CompletionException(new DataLogWriterNotPrimaryException("intentional")));
        setup.dataLog.get().setAppendErrorInjectors(null, aSyncErrorInjector);

        // Process all generated operations.
        List<OperationWithCompletion> completionFutures = processOperations(operations, durableLog);

        // Wait for all such operations to complete. We are expecting exceptions, so verify that we do.
        AssertExtensions.assertThrows(
                "No operations failed.",
                OperationWithCompletion.allOf(completionFutures)::join,
                ex -> ex instanceof IOException || ex instanceof DataLogWriterNotPrimaryException);

        // Verify that the OperationProcessor automatically shuts down and that it has the right failure cause.
        ServiceListeners.awaitShutdown(durableLog, TIMEOUT, false);
        Assert.assertEquals("DurableLog is not in a failed state after fence-out detected.",
                Service.State.FAILED, durableLog.state());
        Assert.assertTrue("DurableLog did not fail with the correct exception.",
                Exceptions.unwrap(durableLog.failureCause()) instanceof DataLogWriterNotPrimaryException);
    }

    /**
     * Tests the ability of the DurableLog to process Operations when a simulated DataCorruptionException
     * is generated.
     */
    @Test
    public void testAddWithDataCorruptionFailures() throws Exception {
        int streamSegmentCount = 10;
        int appendsPerStreamSegment = 80;
        int failAtOperationIndex = 123;

        // Setup a DurableLog and start it.
        @Cleanup
        ContainerSetup setup = new ContainerSetup(executorService());
        DurableLogConfig config = setup.durableLogConfig == null ? ContainerSetup.defaultDurableLogConfig() : setup.durableLogConfig;
        CorruptedDurableLog.FAIL_AT_INDEX.set(failAtOperationIndex);
        val durableLog = new CorruptedDurableLog(config, setup);
        durableLog.startAsync().awaitRunning();

        Assert.assertNotNull("Internal error: could not grab a pointer to the created TestDurableDataLog.", setup.dataLog.get());

        // Generate some test data (we need to do this after we started the DurableLog because in the process of
        // recovery, it wipes away all existing metadata).
        HashSet<Long> streamSegmentIds = createStreamSegmentsInMetadata(streamSegmentCount, setup.metadata);

        List<Operation> operations = generateOperations(streamSegmentIds, new HashMap<>(), appendsPerStreamSegment, METADATA_CHECKPOINT_EVERY, false, false);

        // Process all generated operations.
        List<OperationWithCompletion> completionFutures = processOperations(operations, durableLog);

        // Wait for the service to fail (and make sure it failed).
        AssertExtensions.assertThrows(
                "DurableLog did not shut down with failure.",
                () -> ServiceListeners.awaitShutdown(durableLog, true),
                ex -> ex instanceof IllegalStateException);

        Assert.assertEquals("Unexpected service state after encountering DataCorruptionException.", Service.State.FAILED, durableLog.state());

        // Verify that the "right" operations failed, while the others succeeded.
        int successCount = 0;
        boolean encounteredFirstFailure = false;
        for (int i = 0; i < completionFutures.size(); i++) {
            OperationWithCompletion oc = completionFutures.get(i);
            if (!oc.operation.canSerialize()) {
                // Non-serializable operations (i.e., ProbeOperations always complete normally).
                continue;
            }

            // Once an operation failed (in our scenario), no other operation can succeed.
            if (encounteredFirstFailure) {
                Assert.assertTrue("Encountered successful operation after a failed operation.", oc.completion.isCompletedExceptionally());
            }

            // The operation that failed may have inadvertently failed other operations that were aggregated together
            // with it, which is why it's hard to determine precisely what the first expected failed operation is.
            if (oc.completion.isCompletedExceptionally()) {
                // If we do find a failed one in this area, make sure it is failed with DataCorruptionException.
                AssertExtensions.assertThrows(
                        "Unexpected exception for failed Operation.",
                        oc.completion::join,
                        super::isExpectedExceptionForDataCorruption);
                encounteredFirstFailure = true;
            } else {
                successCount++;
            }
        }

        AssertExtensions.assertGreaterThan("No operation succeeded.", 0, successCount);

        // There is no point in performing any other checks. A DataCorruptionException means the Metadata (and the general
        // state of the Container) is in an undefined state.
    }

    /**
     * Tests the ability to block reads if the read is at the tail and no more data is available (for now).
     */
    @Test
    public void testTailReads() throws Exception {
        final int operationCount = 10;
        final long segmentId = 1;
        final String segmentName = Long.toString(segmentId);

        // Setup a DurableLog and start it.
        @Cleanup
        ContainerSetup setup = new ContainerSetup(executorService());
        @Cleanup
        DurableLog durableLog = setup.createDurableLog();
        durableLog.startAsync().awaitRunning();

        // Create a segment, which will be used for testing later.
        UpdateableSegmentMetadata segmentMetadata = setup.metadata.mapStreamSegmentId(segmentName, segmentId);
        segmentMetadata.setLength(0);
        segmentMetadata.setStorageLength(0);

        // Setup a bunch of read operations, and make sure they are blocked (since there is no data).
        ArrayList<CompletableFuture<Iterator<Operation>>> readFutures = new ArrayList<>();
        for (int i = 0; i < operationCount; i++) {
            long afterSeqNo = i + 1;
            CompletableFuture<Iterator<Operation>> readFuture = durableLog.read(afterSeqNo, operationCount, TIMEOUT);
            Assert.assertFalse("read() returned a completed future when there is no data available (afterSeqNo = " + afterSeqNo + ").", readFuture.isDone());
            readFutures.add(readFuture);
        }

        // Add one operation at at time, and each time, verify that the correct Read got activated.
        OperationComparer operationComparer = new OperationComparer(true);
        for (int appendId = 0; appendId < operationCount; appendId++) {
            Operation operation = new StreamSegmentAppendOperation(segmentId, ("foo" + Integer.toString(appendId)).getBytes(), null);
            durableLog.add(operation, TIMEOUT).join();
            for (int readId = 0; readId < readFutures.size(); readId++) {
                val readFuture = readFutures.get(readId);
                boolean expectedComplete = readId <= appendId;
                if (expectedComplete) {
                    // The internal callback happens asynchronously, so wait for this future to complete in a bit.
                    readFuture.get(TIMEOUT.toMillis(), TimeUnit.MILLISECONDS);
                }

                Assert.assertEquals(
                        String.format("Unexpected read completion status for read after seqNo %d after adding op with seqNo %d", readId + 1, operation.getSequenceNumber()),
                        expectedComplete,
                        readFutures.get(readId).isDone());

                if (appendId == readId) {
                    // Verify that the read result matches the operation.
                    Iterator<Operation> readResult = readFuture.join();

                    // Verify that we actually have a non-empty read result.
                    Assert.assertTrue(
                            String.format("Empty read result read after seqNo %d after adding op with seqNo %d", readId + 1, operation.getSequenceNumber()),
                            readResult.hasNext());

                    // Verify the read result.
                    Operation readOp = readResult.next();
                    operationComparer.assertEquals(
                            String.format("Unexpected result operation for read after seqNo %d after adding op with seqNo %d", readId + 1, operation.getSequenceNumber()),
                            operation,
                            readOp);

                    // Verify that we don't have more than one read result.
                    Assert.assertFalse(
                            String.format("Not expecting more than one result for read after seqNo %d after adding op with seqNo %d", readId + 1, operation.getSequenceNumber()),
                            readResult.hasNext());
                }
            }
        }

        // Verify that such reads are cancelled when the DurableLog is closed.
        CompletableFuture<Iterator<Operation>> readFuture = durableLog.read(operationCount + 2, operationCount, TIMEOUT);
        Assert.assertFalse("read() returned a completed future when there is no data available (afterSeqNo = MAX).", readFuture.isDone());
        durableLog.stopAsync().awaitTerminated();
        Assert.assertTrue("A tail read was not cancelled when the DurableLog was stopped.", readFuture.isCompletedExceptionally());
    }

    /**
     * Tests the ability to timeout tail reads. This does not actually test the functionality of tail reads - it just
     * tests that they will time out appropriately.
     */
    @Test
    public void testTailReadsTimeout() {
        final long segmentId = 1;
        final String segmentName = Long.toString(segmentId);

        // Setup a DurableLog and start it.
        @Cleanup
        ContainerSetup setup = new ContainerSetup(executorService());
        @Cleanup
        DurableLog durableLog = setup.createDurableLog();
        durableLog.startAsync().awaitRunning();

        // Create a segment, which will be used for testing later.
        UpdateableSegmentMetadata segmentMetadata = setup.metadata.mapStreamSegmentId(segmentName, segmentId);
        segmentMetadata.setLength(0);

        Duration shortTimeout = Duration.ofMillis(30);

        // Setup a read operation, and make sure it is blocked (since there is no data).
        CompletableFuture<Iterator<Operation>> readFuture = durableLog.read(1, 1, shortTimeout);
        Assert.assertFalse("read() returned a completed future when there is no data available.", Futures.isSuccessful(readFuture));

        CompletableFuture<Void> controlFuture = Futures.delayedFuture(Duration.ofMillis(2000), setup.executorService);
        AssertExtensions.assertThrows(
                "Future from read() operation did not fail with a TimeoutException after the timeout expired.",
                () -> CompletableFuture.anyOf(controlFuture, readFuture),
                ex -> ex instanceof TimeoutException);
    }

    /**
     * Tests the ability of the DurableLog to add MetadataCheckpointOperations triggered by the number of operations processed.
     */
    @Test
    public void testMetadataCheckpointByCount() throws Exception {
        int checkpointEvery = 30;
        testMetadataCheckpoint(
                () -> ContainerSetup.createDurableLogConfig(checkpointEvery, null),
                checkpointEvery);
    }

    /**
     * Tests the ability of the DurableLog to add MetadataCheckpointOperations triggered by the length of the operations processed.
     */
    @Test
    public void testMetadataCheckpointByLength() throws Exception {
        int checkpointLengthThreshold = 257 * 1024;
        testMetadataCheckpoint(
                () -> ContainerSetup.createDurableLogConfig(null, (long) checkpointLengthThreshold),
                10);
    }

    /**
     * Tests the ability of the DurableLog to add MetadataCheckpointOperations.
     *
     * @param createDurableLogConfig     A Supplier that creates a DurableLogConfig object.
     * @param waitForProcessingFrequency The frequency at which to stop and wait for operations to be processed by the
     *                                   DurableLog before adding others.
     */
    private void testMetadataCheckpoint(Supplier<DurableLogConfig> createDurableLogConfig, int waitForProcessingFrequency) throws Exception {
        int streamSegmentCount = 500;
        int appendsPerStreamSegment = 20;

        // Setup a DurableLog and start it.
        @Cleanup
        ContainerSetup setup = new ContainerSetup(executorService());
        DurableLogConfig durableLogConfig = createDurableLogConfig.get();
        setup.setDurableLogConfig(durableLogConfig);

        @Cleanup
        DurableLog durableLog = setup.createDurableLog();
        durableLog.startAsync().awaitRunning();

        // Verify that on a freshly created DurableLog, it auto-adds a MetadataCheckpoint as the first operation.
        verifyFirstItemIsMetadataCheckpoint(durableLog.read(-1L, 1, TIMEOUT).get(TIMEOUT.toMillis(), TimeUnit.MILLISECONDS));

        // Generate some test data (we need to do this after we started the DurableLog because in the process of
        // recovery, it wipes away all existing metadata).
        HashSet<Long> streamSegmentIds = createStreamSegmentsInMetadata(streamSegmentCount, setup.metadata);
        List<Operation> operations = generateOperations(streamSegmentIds, Collections.emptyMap(), appendsPerStreamSegment, NO_METADATA_CHECKPOINT, false, false);

        // Process all generated operations.
        List<OperationWithCompletion> completionFutures = processOperations(operations, durableLog, waitForProcessingFrequency);

        // Wait for all such operations to complete. If any of them failed, this will fail too and report the exception.
        OperationWithCompletion.allOf(completionFutures).get(TIMEOUT.toMillis(), TimeUnit.MILLISECONDS);
        List<Operation> readOperations = readUpToSequenceNumber(durableLog, setup.metadata.getOperationSequenceNumber());

        // Count the number of injected MetadataCheckpointOperations.
        int injectedOperationCount = 0;
        for (Operation o : readOperations) {
            if (o instanceof MetadataCheckpointOperation) {
                injectedOperationCount++;
            }
        }

        // Calculate how many we were expecting.
        int expectedCheckpoints = readOperations.size() - (int) operations.stream().filter(Operation::canSerialize).count();

        if (expectedCheckpoints != injectedOperationCount) {
            Assert.assertEquals("Unexpected operations were injected. Expected only MetadataCheckpointOperations.",
                    expectedCheckpoints, injectedOperationCount);
        }

        // We expect at least 2 injected operations (one is the very first one (checked above), and then at least
        // one more based on written data.
        AssertExtensions.assertGreaterThan("Insufficient number of injected operations.", 1, injectedOperationCount);

        // Stop the processor.
        durableLog.stopAsync().awaitTerminated();
    }

    //endregion

    //region Recovery

    /**
     * Tests the DurableLog recovery process in a scenario when there are no failures during the process.
     */
    @Test
    public void testRecoveryWithNoFailures() throws Exception {
        int streamSegmentCount = 50;
        int transactionsPerStreamSegment = 2;
        int appendsPerStreamSegment = 20;
        boolean mergeTransactions = true;
        boolean sealStreamSegments = true;

        // Setup a DurableLog and start it.
        @Cleanup
        TestDurableDataLogFactory dataLogFactory = new TestDurableDataLogFactory(new InMemoryDurableDataLogFactory(MAX_DATA_LOG_APPEND_SIZE, executorService()));
        @Cleanup
        Storage storage = InMemoryStorageFactory.newStorage(executorService());
        storage.initialize(1);

        HashSet<Long> streamSegmentIds;
        Map<Long, Long> transactions;
        List<OperationWithCompletion> completionFutures;
        List<Operation> originalOperations;

        // First DurableLog. We use this for generating data.
        UpdateableContainerMetadata metadata = new MetadataBuilder(CONTAINER_ID).build();
        @Cleanup
        InMemoryCacheFactory cacheFactory = new InMemoryCacheFactory();
        @Cleanup
        CacheManager cacheManager = new CacheManager(DEFAULT_READ_INDEX_CONFIG.getCachePolicy(), executorService());
        try (
                ReadIndex readIndex = new ContainerReadIndex(DEFAULT_READ_INDEX_CONFIG, metadata, cacheFactory, storage, cacheManager, executorService());
                DurableLog durableLog = new DurableLog(ContainerSetup.defaultDurableLogConfig(), metadata, dataLogFactory, readIndex, executorService())) {
            durableLog.startAsync().awaitRunning();

            // Generate some test data (we need to do this after we started the DurableLog because in the process of
            // recovery, it wipes away all existing metadata).
            streamSegmentIds = createStreamSegmentsWithOperations(streamSegmentCount, metadata, durableLog);
            transactions = createTransactionsWithOperations(streamSegmentIds, transactionsPerStreamSegment, metadata, durableLog);
            List<Operation> operations = generateOperations(streamSegmentIds, transactions, appendsPerStreamSegment, METADATA_CHECKPOINT_EVERY, mergeTransactions, sealStreamSegments);

            // Process all generated operations and wait for them to complete
            completionFutures = processOperations(operations, durableLog);
            OperationWithCompletion.allOf(completionFutures).join();

            // Get a list of all the operations, before recovery.
            originalOperations = readUpToSequenceNumber(durableLog, metadata.getOperationSequenceNumber());

            // Stop the processor.
            durableLog.stopAsync().awaitTerminated();
        }

        // Second DurableLog. We use this for recovery.
        metadata = new MetadataBuilder(CONTAINER_ID).build();
        try (
                ReadIndex readIndex = new ContainerReadIndex(DEFAULT_READ_INDEX_CONFIG, metadata, cacheFactory, storage, cacheManager, executorService());
                DurableLog durableLog = new DurableLog(ContainerSetup.defaultDurableLogConfig(), metadata, dataLogFactory, readIndex, executorService())) {
            durableLog.startAsync().awaitRunning();

            List<Operation> recoveredOperations = readUpToSequenceNumber(durableLog, metadata.getOperationSequenceNumber());
            assertRecoveredOperationsMatch(originalOperations, recoveredOperations);
            performMetadataChecks(streamSegmentIds, new HashSet<>(), transactions, completionFutures, metadata, mergeTransactions, sealStreamSegments);
            performReadIndexChecks(completionFutures, readIndex);

            // Stop the processor.
            durableLog.stopAsync().awaitTerminated();
        }
    }

    /**
     * Tests the DurableLog recovery process in a scenario when there are failures during the process
     * (these may or may not be DataCorruptionExceptions).
     */
    @Test
    public void testRecoveryFailures() throws Exception {
        int streamSegmentCount = 50;
        int appendsPerStreamSegment = 20;
        int failReadAfter = 2; // Fail DataLog reads after X reads.

        // Setup a DurableLog and start it.
        AtomicReference<TestDurableDataLog> dataLog = new AtomicReference<>();
        @Cleanup
        TestDurableDataLogFactory dataLogFactory = new TestDurableDataLogFactory(new InMemoryDurableDataLogFactory(MAX_DATA_LOG_APPEND_SIZE, executorService()), dataLog::set);
        @Cleanup
        Storage storage = InMemoryStorageFactory.newStorage(executorService());
        storage.initialize(1);

        HashSet<Long> streamSegmentIds;
        List<OperationWithCompletion> completionFutures;

        // First DurableLog. We use this for generating data.
        UpdateableContainerMetadata metadata = new MetadataBuilder(CONTAINER_ID).build();
        @Cleanup
        InMemoryCacheFactory cacheFactory = new InMemoryCacheFactory();
        @Cleanup
        CacheManager cacheManager = new CacheManager(DEFAULT_READ_INDEX_CONFIG.getCachePolicy(), executorService());
        try (ReadIndex readIndex = new ContainerReadIndex(DEFAULT_READ_INDEX_CONFIG, metadata, cacheFactory, storage, cacheManager, executorService());
             DurableLog durableLog = new DurableLog(ContainerSetup.defaultDurableLogConfig(), metadata, dataLogFactory, readIndex, executorService())) {
            durableLog.startAsync().awaitRunning();

            // Generate some test data (we need to do this after we started the DurableLog because in the process of
            // recovery, it wipes away all existing metadata).
            streamSegmentIds = createStreamSegmentsWithOperations(streamSegmentCount, metadata, durableLog);
            List<Operation> operations = generateOperations(streamSegmentIds, new HashMap<>(), appendsPerStreamSegment, METADATA_CHECKPOINT_EVERY, false, false);

            // Process all generated operations and wait for them to complete
            completionFutures = processOperations(operations, durableLog);
            OperationWithCompletion.allOf(completionFutures).join();

            // Stop the processor.
            durableLog.stopAsync().awaitTerminated();
        }

        //Recovery failure due to DataLog Failures.
        metadata = new MetadataBuilder(CONTAINER_ID).build();
        dataLog.set(null);
        try (ReadIndex readIndex = new ContainerReadIndex(DEFAULT_READ_INDEX_CONFIG, metadata, cacheFactory, storage, cacheManager, executorService());
             DurableLog durableLog = new DurableLog(ContainerSetup.defaultDurableLogConfig(), metadata, dataLogFactory, readIndex, executorService())) {

            // Inject some artificial error into the DataLogRead after a few reads.
            ErrorInjector<Exception> readNextInjector = new ErrorInjector<>(
                    count -> count > failReadAfter,
                    () -> new DataLogNotAvailableException("intentional"));
            dataLog.get().setReadErrorInjectors(null, readNextInjector);

            // Verify the exception thrown from startAsync() is of the right kind. This exception will be wrapped in
            // multiple layers, so we need to dig deep into it.
            AssertExtensions.assertThrows(
                    "Recovery did not fail properly when expecting DurableDataLogException.",
                    () -> durableLog.startAsync().awaitRunning(),
                    ex -> {
                        if (ex instanceof IllegalStateException) {
                            ex = ex.getCause();
                        }

                        if (ex == null) {
                            try {
                                durableLog.awaitTerminated(); // We need this to enter a FAILED state to get its failure cause.
                            } catch (Exception ex2) {
                                ex = durableLog.failureCause();
                            }
                        }

                        ex = Exceptions.unwrap(ex);
                        return ex instanceof DataLogNotAvailableException && ex.getMessage().equals("intentional");
                    });
        }

        // Recovery failure due to DataCorruptionException.
        metadata = new MetadataBuilder(CONTAINER_ID).build();
        dataLog.set(null);
        try (ReadIndex readIndex = new ContainerReadIndex(DEFAULT_READ_INDEX_CONFIG, metadata, cacheFactory, storage, cacheManager, executorService());
             DurableLog durableLog = new DurableLog(ContainerSetup.defaultDurableLogConfig(), metadata, dataLogFactory, readIndex, executorService())) {

            // Reset error injectors to nothing.
            dataLog.get().setReadErrorInjectors(null, null);
            AtomicInteger readCounter = new AtomicInteger();
            dataLog.get().setReadInterceptor(
                    readItem -> {
                        if (readCounter.incrementAndGet() > failReadAfter && readItem.getLength() > DataFrame.MIN_ENTRY_LENGTH_NEEDED) {
                            // Mangle with the payload and overwrite its contents with a DataFrame having a bogus
                            // previous sequence number.
                            DataFrame df = DataFrame.ofSize(readItem.getLength());
                            df.seal();
                            ArrayView serialization = df.getData();
                            return new InjectedReadItem(serialization.getReader(), serialization.getLength(), readItem.getAddress());
                        }

                        return readItem;
                    }
            );

            // Verify the exception thrown from startAsync() is of the right kind. This exception will be wrapped in
            // multiple layers, so we need to dig deep into it.
            AssertExtensions.assertThrows(
                    "Recovery did not fail properly when expecting DataCorruptionException.",
                    () -> durableLog.startAsync().awaitRunning(),
                    ex -> {
                        if (ex instanceof IllegalStateException) {
                            ex = ex.getCause();
                        }

                        return Exceptions.unwrap(ex) instanceof DataCorruptionException;
                    });

            // Verify that the underlying DurableDataLog has been disabled.
            val disabledDataLog = dataLogFactory.createDurableDataLog(CONTAINER_ID);
            AssertExtensions.assertThrows(
                    "DurableDataLog has not been disabled following a recovery failure with DataCorruptionException.",
                    () -> disabledDataLog.initialize(TIMEOUT),
                    ex -> ex instanceof DataLogDisabledException);
        }
    }

    /**
     * Verifies the ability of hte DurableLog to recover (delayed start) using a disabled DurableDataLog. This verifies
     * the ability to shut down correctly while still waiting for the DataLog to become enabled as well as detecting that
     * it did become enabled and then resume normal operations.
     */
    @Test
    public void testRecoveryWithDisabledDataLog() throws Exception {
        int streamSegmentCount = 50;
        int appendsPerStreamSegment = 20;
        AtomicReference<TestDurableDataLog> dataLog = new AtomicReference<>();
        @Cleanup
        TestDurableDataLogFactory dataLogFactory = new TestDurableDataLogFactory(new InMemoryDurableDataLogFactory(MAX_DATA_LOG_APPEND_SIZE, executorService()), dataLog::set);
        @Cleanup
        Storage storage = InMemoryStorageFactory.newStorage(executorService());
        storage.initialize(1);

        @Cleanup
        InMemoryCacheFactory cacheFactory = new InMemoryCacheFactory();
        @Cleanup
        CacheManager cacheManager = new CacheManager(DEFAULT_READ_INDEX_CONFIG.getCachePolicy(), executorService());

        // Write some data to the log. We'll read it later.
        HashSet<Long> streamSegmentIds;
        List<Operation> originalOperations;
        List<OperationWithCompletion> completionFutures;
        UpdateableContainerMetadata metadata = new MetadataBuilder(CONTAINER_ID).build();
        dataLog.set(null);
        try (ReadIndex readIndex = new ContainerReadIndex(DEFAULT_READ_INDEX_CONFIG, metadata, cacheFactory, storage, cacheManager, executorService());
             DurableLog durableLog = new DurableLog(ContainerSetup.defaultDurableLogConfig(), metadata, dataLogFactory, readIndex, executorService())) {

            // DurableLog should start properly.
            durableLog.startAsync().awaitRunning();
            streamSegmentIds = createStreamSegmentsWithOperations(streamSegmentCount, metadata, durableLog);
            List<Operation> operations = generateOperations(streamSegmentIds, new HashMap<>(), appendsPerStreamSegment, METADATA_CHECKPOINT_EVERY, false, false);
            completionFutures = processOperations(operations, durableLog);
            OperationWithCompletion.allOf(completionFutures).join();
            originalOperations = readUpToSequenceNumber(durableLog, metadata.getOperationSequenceNumber());
        }

        // Disable the DurableDataLog. This requires us to initialize the log, then disable it.
        metadata = new MetadataBuilder(CONTAINER_ID).build();
        dataLog.set(null);
        try (ReadIndex readIndex = new ContainerReadIndex(DEFAULT_READ_INDEX_CONFIG, metadata, cacheFactory, storage, cacheManager, executorService());
             DurableLog durableLog = new DurableLog(ContainerSetup.defaultDurableLogConfig(), metadata, dataLogFactory, readIndex, executorService())) {

            // DurableLog should start properly.
            durableLog.startAsync().awaitRunning();

            CompletableFuture<Void> online = durableLog.awaitOnline();
            Assert.assertTrue("awaitOnline() returned an incomplete future.", Futures.isSuccessful(online));
            Assert.assertFalse("Not expecting an offline DurableLog.", durableLog.isOffline());

            dataLog.get().disable();
        }

        // Verify that the DurableLog starts properly and that all operations throw appropriate exceptions.
        try (ReadIndex readIndex = new ContainerReadIndex(DEFAULT_READ_INDEX_CONFIG, metadata, cacheFactory, storage, cacheManager, executorService());
             DurableLog durableLog = new DurableLog(ContainerSetup.defaultDurableLogConfig(), metadata, dataLogFactory, readIndex, executorService())) {

            // DurableLog should start properly.
            durableLog.startAsync().awaitRunning();

            CompletableFuture<Void> online = durableLog.awaitOnline();
            Assert.assertFalse("awaitOnline() returned a completed future.", online.isDone());
            Assert.assertTrue("Expecting an offline DurableLog.", durableLog.isOffline());

            // Verify all operations fail with the right exception.
            AssertExtensions.assertThrows(
                    "add() did not fail with the right exception when offline.",
                    () -> durableLog.add(new ProbeOperation(), TIMEOUT),
                    ex -> ex instanceof ContainerOfflineException);
            AssertExtensions.assertThrows(
                    "read() did not fail with the right exception when offline.",
                    () -> durableLog.read(0, 1, TIMEOUT),
                    ex -> ex instanceof ContainerOfflineException);
            AssertExtensions.assertThrows(
                    "truncate() did not fail with the right exception when offline.",
                    () -> durableLog.truncate(0, TIMEOUT),
                    ex -> ex instanceof ContainerOfflineException);
            AssertExtensions.assertThrows(
                    "operationProcessingBarrier() did not fail with the right exception when offline.",
                    () -> durableLog.operationProcessingBarrier(TIMEOUT),
                    ex -> ex instanceof ContainerOfflineException);

            // Verify we can also shut it down properly from this state.
            durableLog.stopAsync().awaitTerminated();
            Assert.assertTrue("awaitOnline() returned future did not fail when DurableLog shut down.", online.isCompletedExceptionally());
        }

        // Verify that, when the DurableDataLog becomes enabled, the DurableLog can pick up the change and resume normal operations.
        // Verify that the DurableLog starts properly and that all operations throw appropriate exceptions.
        dataLog.set(null);
        try (ReadIndex readIndex = new ContainerReadIndex(DEFAULT_READ_INDEX_CONFIG, metadata, cacheFactory, storage, cacheManager, executorService());
             DurableLog durableLog = new DurableLog(ContainerSetup.defaultDurableLogConfig(), metadata, dataLogFactory, readIndex, executorService())) {

            // DurableLog should start properly.
            durableLog.startAsync().awaitRunning();
            CompletableFuture<Void> online = durableLog.awaitOnline();
            Assert.assertFalse("awaitOnline() returned a completed future.", online.isDone());

            // Enable the underlying data log and await for recovery to finish.
            dataLog.get().enable();
            online.get(START_RETRY_DELAY_MILLIS * 100, TimeUnit.MILLISECONDS);
            Assert.assertFalse("Not expecting an offline DurableLog after re-enabling.", durableLog.isOffline());

            // Verify we can still read the data that we wrote before the DataLog was disabled.
            List<Operation> recoveredOperations = readUpToSequenceNumber(durableLog, metadata.getOperationSequenceNumber());
            assertRecoveredOperationsMatch(originalOperations, recoveredOperations);
            performMetadataChecks(streamSegmentIds, new HashSet<>(), new HashMap<>(), completionFutures, metadata, false, false);
            performReadIndexChecks(completionFutures, readIndex);

            // Stop the processor.
            durableLog.stopAsync().awaitTerminated();
        }
    }

    /**
     * Tests the following recovery scenario:
     * 1. A Segment is created and recorded in the metadata with some optional operations executing on it.
     * 2. The segment is evicted from the metadata.
     * 3. The segment is reactivated (with a new metadata mapping) - possibly due to an append. No truncation since #2.
     * 4. Recovery.
     */
    @Test
    public void testRecoveryWithMetadataCleanup() throws Exception {
        final long truncatedSeqNo = Integer.MAX_VALUE;
        // Setup a DurableLog and start it.
        @Cleanup
        TestDurableDataLogFactory dataLogFactory = new TestDurableDataLogFactory(new InMemoryDurableDataLogFactory(MAX_DATA_LOG_APPEND_SIZE, executorService()));
        @Cleanup
        Storage storage = InMemoryStorageFactory.newStorage(executorService());
        storage.initialize(1);
        long segmentId;

        // First DurableLog. We use this for generating data.
        val metadata1 = (StreamSegmentContainerMetadata) new MetadataBuilder(CONTAINER_ID).build();
        @Cleanup
        InMemoryCacheFactory cacheFactory = new InMemoryCacheFactory();
        @Cleanup
        CacheManager cacheManager = new CacheManager(DEFAULT_READ_INDEX_CONFIG.getCachePolicy(), executorService());
        SegmentProperties originalSegmentInfo;
        try (ReadIndex readIndex = new ContainerReadIndex(DEFAULT_READ_INDEX_CONFIG, metadata1, cacheFactory, storage, cacheManager, executorService());
             DurableLog durableLog = new DurableLog(ContainerSetup.defaultDurableLogConfig(), metadata1, dataLogFactory, readIndex, executorService())) {
            durableLog.startAsync().awaitRunning();

            // Create the segment.
            val segmentIds = createStreamSegmentsWithOperations(1, metadata1, durableLog);
            segmentId = segmentIds.stream().findFirst().orElse(-1L);

            // Evict the segment.
            val sm1 = metadata1.getStreamSegmentMetadata(segmentId);
            originalSegmentInfo = sm1.getSnapshot();
            metadata1.removeTruncationMarkers(truncatedSeqNo); // Simulate a truncation. This is needed in order to trigger a cleanup.
            val cleanedUpSegments = metadata1.cleanup(Collections.singleton(sm1), truncatedSeqNo);
            Assert.assertEquals("Unexpected number of segments evicted.", 1, cleanedUpSegments.size());

            // Map the segment again.
            val reMapOp = new StreamSegmentMapOperation(originalSegmentInfo);
            reMapOp.setStreamSegmentId(segmentId);
            durableLog.add(reMapOp, TIMEOUT).join();

            // Stop.
            durableLog.stopAsync().awaitTerminated();
        }

        // Recovery #1. This should work well.
        val metadata2 = (StreamSegmentContainerMetadata) new MetadataBuilder(CONTAINER_ID).build();
        try (ReadIndex readIndex = new ContainerReadIndex(DEFAULT_READ_INDEX_CONFIG, metadata2, cacheFactory, storage, cacheManager, executorService());
             DurableLog durableLog = new DurableLog(ContainerSetup.defaultDurableLogConfig(), metadata2, dataLogFactory, readIndex, executorService())) {
            durableLog.startAsync().awaitRunning();

            // Get segment info
            val recoveredSegmentInfo = metadata1.getStreamSegmentMetadata(segmentId).getSnapshot();
            Assert.assertEquals("Unexpected length from recovered segment.", originalSegmentInfo.getLength(), recoveredSegmentInfo.getLength());

            // Now evict the segment again ...
            val sm = metadata2.getStreamSegmentMetadata(segmentId);
            metadata2.removeTruncationMarkers(truncatedSeqNo); // Simulate a truncation. This is needed in order to trigger a cleanup.
            val cleanedUpSegments = metadata2.cleanup(Collections.singleton(sm), truncatedSeqNo);
            Assert.assertEquals("Unexpected number of segments evicted.", 1, cleanedUpSegments.size());

            // ... and re-map it with a new Id. This is a perfectly valid operation, and we can't prevent it.
            durableLog.add(new StreamSegmentMapOperation(originalSegmentInfo), TIMEOUT).join();

            // Stop.
            durableLog.stopAsync().awaitTerminated();
        }

        // Recovery #2. This should fail due to the same segment mapped multiple times with different ids.
        val metadata3 = (StreamSegmentContainerMetadata) new MetadataBuilder(CONTAINER_ID).build();
        try (ReadIndex readIndex = new ContainerReadIndex(DEFAULT_READ_INDEX_CONFIG, metadata3, cacheFactory, storage, cacheManager, executorService());
             DurableLog durableLog = new DurableLog(ContainerSetup.defaultDurableLogConfig(), metadata3, dataLogFactory, readIndex, executorService())) {
            AssertExtensions.assertThrows(
                    "Recovery did not fail with the expected exception in case of multi-mapping",
                    () -> durableLog.startAsync().awaitRunning(),
                    ex -> ex instanceof IllegalStateException
                            && ex.getCause() instanceof DataCorruptionException
                            && ex.getCause().getCause() instanceof MetadataUpdateException);
        }
    }

    //endregion

    //region Truncation

    /**
     * Tests the truncate() method without doing any recovery.
     */
    @Test
    public void testTruncateWithoutRecovery() {
        int streamSegmentCount = 50;
        int appendsPerStreamSegment = 20;

        // Setup a DurableLog and start it.
        AtomicReference<TestDurableDataLog> dataLog = new AtomicReference<>();
        AtomicReference<Boolean> truncationOccurred = new AtomicReference<>();
        @Cleanup
        TestDurableDataLogFactory dataLogFactory = new TestDurableDataLogFactory(new InMemoryDurableDataLogFactory(MAX_DATA_LOG_APPEND_SIZE, executorService()), dataLog::set);
        @Cleanup
        Storage storage = InMemoryStorageFactory.newStorage(executorService());
        storage.initialize(1);
        UpdateableContainerMetadata metadata = new MetadataBuilder(CONTAINER_ID).build();

        @Cleanup
        InMemoryCacheFactory cacheFactory = new InMemoryCacheFactory();
        @Cleanup
        CacheManager cacheManager = new CacheManager(DEFAULT_READ_INDEX_CONFIG.getCachePolicy(), executorService());
        @Cleanup
        ReadIndex readIndex = new ContainerReadIndex(DEFAULT_READ_INDEX_CONFIG, metadata, cacheFactory, storage, cacheManager, executorService());

        // First DurableLog. We use this for generating data.
        try (DurableLog durableLog = new DurableLog(ContainerSetup.defaultDurableLogConfig(), metadata, dataLogFactory, readIndex, executorService())) {
            durableLog.startAsync().awaitRunning();

            // Hook up a listener to figure out when truncation actually happens.
            dataLog.get().setTruncateCallback(seqNo -> truncationOccurred.set(true));

            // Generate some test data (we need to do this after we started the DurableLog because in the process of
            // recovery, it wipes away all existing metadata).
            HashSet<Long> streamSegmentIds = createStreamSegmentsWithOperations(streamSegmentCount, metadata, durableLog);
            List<Operation> queuedOperations = generateOperations(streamSegmentIds, new HashMap<>(), appendsPerStreamSegment, METADATA_CHECKPOINT_EVERY, false, false);
            queuedOperations.add(new MetadataCheckpointOperation()); // Add one of these at the end to ensure we can truncate everything.

            List<OperationWithCompletion> completionFutures = processOperations(queuedOperations, durableLog);
            OperationWithCompletion.allOf(completionFutures).join();

            // Get a list of all the operations, before truncation.
            List<Operation> originalOperations = readUpToSequenceNumber(durableLog, metadata.getOperationSequenceNumber());
            boolean fullTruncationPossible = false;

            // Truncate up to each operation and:
            // * If the DataLog was truncated:
            // ** Verify the appropriate operations were truncated from the DL
            // At the end, verify all operations and all entries in the DataLog were truncated.
            for (int i = 0; i < originalOperations.size(); i++) {
                Operation currentOperation = originalOperations.get(i);
                truncationOccurred.set(false);
                if (currentOperation instanceof MetadataCheckpointOperation) {
                    // Need to figure out if the operation we're about to truncate to is actually the first in the log;
                    // in that case, we should not be expecting any truncation.
                    boolean isTruncationPointFirstOperation = durableLog.read(-1, 1, TIMEOUT).join().next() instanceof MetadataCheckpointOperation;

                    // Perform the truncation.
                    durableLog.truncate(currentOperation.getSequenceNumber(), TIMEOUT).join();
                    if (!isTruncationPointFirstOperation) {
                        Assert.assertTrue("No truncation occurred even though a valid Truncation Point was passed: " + currentOperation.getSequenceNumber(), truncationOccurred.get());
                    }

                    // Verify all operations up to, and including this one have been removed.
                    Iterator<Operation> reader = durableLog.read(-1, 2, TIMEOUT).join();
                    Assert.assertTrue("Not expecting an empty log after truncating an operation (a MetadataCheckpoint must always exist).", reader.hasNext());
                    verifyFirstItemIsMetadataCheckpoint(reader);

                    if (i < originalOperations.size() - 1) {
                        Operation firstOp = reader.next();
                        OperationComparer.DEFAULT.assertEquals(String.format("Unexpected first operation after truncating SeqNo %d.", currentOperation.getSequenceNumber()), originalOperations.get(i + 1), firstOp);
                    } else {
                        // Sometimes the Truncation Point is on the same DataFrame as other data, and it's the last DataFrame;
                        // In that case, it cannot be truncated, since truncating the frame would mean losing the Checkpoint as well.
                        fullTruncationPossible = !reader.hasNext();
                    }
                } else {
                    // Verify we are not allowed to truncate on non-valid Truncation Points.
                    AssertExtensions.assertThrows(
                            "DurableLog allowed truncation on a non-MetadataCheckpointOperation.",
                            () -> durableLog.truncate(currentOperation.getSequenceNumber(), TIMEOUT),
                            ex -> ex instanceof IllegalArgumentException);

                    // Verify the Operation Log is still intact.
                    Iterator<Operation> reader = durableLog.read(-1, 1, TIMEOUT).join();
                    Assert.assertTrue("No elements left in the log even though no truncation occurred.", reader.hasNext());
                    Operation firstOp = reader.next();
                    AssertExtensions.assertLessThanOrEqual("It appears that Operations were removed from the Log even though no truncation happened.", currentOperation.getSequenceNumber(), firstOp.getSequenceNumber());
                }
            }

            // Verify that we can still queue operations to the DurableLog and they can be read.
            // In this case we'll just queue some StreamSegmentMapOperations.
            StreamSegmentMapOperation newOp = new StreamSegmentMapOperation(StreamSegmentInformation.builder().name("foo").build());
            if (!fullTruncationPossible) {
                // We were not able to do a full truncation before. Do one now, since we are guaranteed to have a new DataFrame available.
                MetadataCheckpointOperation lastCheckpoint = new MetadataCheckpointOperation();
                durableLog.add(lastCheckpoint, TIMEOUT).join();
                durableLog.truncate(lastCheckpoint.getSequenceNumber(), TIMEOUT).join();
            }

            durableLog.add(newOp, TIMEOUT).join();
            final int expectedOperationCount = 3; // Full Checkpoint + Storage Checkpoint (auto-added)+ new op
            List<Operation> newOperations = readUpToSequenceNumber(durableLog, metadata.getOperationSequenceNumber());
            Assert.assertEquals("Unexpected number of operations added after full truncation.", expectedOperationCount, newOperations.size());
            Assert.assertTrue("Expecting the first operation after full truncation to be a MetadataCheckpointOperation.",
                    newOperations.get(0) instanceof MetadataCheckpointOperation);
            Assert.assertTrue("Expecting a StorageMetadataCheckpointOperation to be auto-added after full truncation.",
                    newOperations.get(1) instanceof StorageMetadataCheckpointOperation);
            Assert.assertEquals("Unexpected Operation encountered after full truncation.", newOp, newOperations.get(2));

            // Stop the processor.
            durableLog.stopAsync().awaitTerminated();
        }
    }

    /**
     * Tests the truncate() method while performing recovery.
     */
    @Test
    public void testTruncateWithRecovery() {
        int streamSegmentCount = 50;
        int appendsPerStreamSegment = 20;

        // Setup a DurableLog and start it.
        AtomicReference<TestDurableDataLog> dataLog = new AtomicReference<>();
        AtomicReference<Boolean> truncationOccurred = new AtomicReference<>();
        @Cleanup
        TestDurableDataLogFactory dataLogFactory = new TestDurableDataLogFactory(new InMemoryDurableDataLogFactory(MAX_DATA_LOG_APPEND_SIZE, executorService()), dataLog::set);
        @Cleanup
        Storage storage = InMemoryStorageFactory.newStorage(executorService());
        storage.initialize(1);
        UpdateableContainerMetadata metadata = new MetadataBuilder(CONTAINER_ID).build();

        @Cleanup
        InMemoryCacheFactory cacheFactory = new InMemoryCacheFactory();
        @Cleanup
        CacheManager cacheManager = new CacheManager(DEFAULT_READ_INDEX_CONFIG.getCachePolicy(), executorService());
        @Cleanup
        ReadIndex readIndex = new ContainerReadIndex(DEFAULT_READ_INDEX_CONFIG, metadata, cacheFactory, storage, cacheManager, executorService());
        HashSet<Long> streamSegmentIds;
        List<OperationWithCompletion> completionFutures;
        List<Operation> originalOperations;

        // First DurableLog. We use this for generating data.
        try (DurableLog durableLog = new DurableLog(ContainerSetup.defaultDurableLogConfig(), metadata, dataLogFactory, readIndex, executorService())) {
            durableLog.startAsync().awaitRunning();

            // Generate some test data (we need to do this after we started the DurableLog because in the process of
            // recovery, it wipes away all existing metadata).
            streamSegmentIds = createStreamSegmentsWithOperations(streamSegmentCount, metadata, durableLog);
            List<Operation> queuedOperations = generateOperations(streamSegmentIds, new HashMap<>(), appendsPerStreamSegment, METADATA_CHECKPOINT_EVERY, false, false);
            completionFutures = processOperations(queuedOperations, durableLog);
            OperationWithCompletion.allOf(completionFutures).join();

            // Get a list of all the operations, before any truncation.
            originalOperations = readUpToSequenceNumber(durableLog, metadata.getOperationSequenceNumber());

            // Stop the processor.
            durableLog.stopAsync().awaitTerminated();
        }

        // Truncate up to each MetadataCheckpointOperation and:
        // * If the DataLog was truncated:
        // ** Shut down DurableLog, re-start it (recovery) and verify the operations are as they should.
        // At the end, verify all operations and all entries in the DataLog were truncated.
        DurableLog durableLog = new DurableLog(ContainerSetup.defaultDurableLogConfig(), metadata, dataLogFactory, readIndex, executorService());
        try {
            durableLog.startAsync().awaitRunning();
            dataLog.get().setTruncateCallback(seqNo -> truncationOccurred.set(true));
            for (int i = 0; i < originalOperations.size(); i++) {
                Operation currentOperation = originalOperations.get(i);
                if (!(currentOperation instanceof MetadataCheckpointOperation)) {
                    // We can only truncate on MetadataCheckpointOperations.
                    continue;
                }

                truncationOccurred.set(false);
                durableLog.truncate(currentOperation.getSequenceNumber(), TIMEOUT).join();
                if (truncationOccurred.get()) {
                    // Close current DurableLog and start a brand new one, forcing recovery.
                    durableLog.close();
                    durableLog = new DurableLog(ContainerSetup.defaultDurableLogConfig(), metadata, dataLogFactory, readIndex, executorService());
                    durableLog.startAsync().awaitRunning();
                    dataLog.get().setTruncateCallback(seqNo -> truncationOccurred.set(true));

                    // Verify all operations up to, and including this one have been removed.
                    Iterator<Operation> reader = durableLog.read(-1, 2, TIMEOUT).join();
                    Assert.assertTrue("Not expecting an empty log after truncating an operation (a MetadataCheckpoint must always exist).", reader.hasNext());
                    verifyFirstItemIsMetadataCheckpoint(reader);

                    if (i < originalOperations.size() - 1) {
                        Operation firstOp = reader.next();
                        OperationComparer.DEFAULT.assertEquals(String.format("Unexpected first operation after truncating SeqNo %d.", currentOperation.getSequenceNumber()), originalOperations.get(i + 1), firstOp);
                    }
                }
            }
        } finally {
            // This closes whatever current instance this variable refers to, not necessarily the first one.
            durableLog.close();
        }
    }

    /**
     * Tests the ability of the truncate() method to auto-queue (and wait for) mini-metadata checkpoints containing items
     * that are not updated via normal operations. Such items include StorageLength and IsSealedInStorage.
     */
    @Test
    public void testTruncateWithStorageMetadataCheckpoints() {
        int streamSegmentCount = 50;
        int appendsPerStreamSegment = 20;

        // Setup a DurableLog and start it.
        @Cleanup
        TestDurableDataLogFactory dataLogFactory = new TestDurableDataLogFactory(new InMemoryDurableDataLogFactory(MAX_DATA_LOG_APPEND_SIZE, executorService()));
        @Cleanup
        Storage storage = InMemoryStorageFactory.newStorage(executorService());
        storage.initialize(1);
        val metadata1 = new MetadataBuilder(CONTAINER_ID).build();

        @Cleanup
        InMemoryCacheFactory cacheFactory = new InMemoryCacheFactory();
        @Cleanup
        CacheManager cacheManager = new CacheManager(DEFAULT_READ_INDEX_CONFIG.getCachePolicy(), executorService());
        @Cleanup
        val readIndex1 = new ContainerReadIndex(DEFAULT_READ_INDEX_CONFIG, metadata1, cacheFactory, storage, cacheManager, executorService());
        HashSet<Long> streamSegmentIds;
        List<OperationWithCompletion> completionFutures;

        // First DurableLog. We use this for generating data.
        try (DurableLog durableLog = new DurableLog(ContainerSetup.defaultDurableLogConfig(), metadata1, dataLogFactory, readIndex1, executorService())) {
            durableLog.startAsync().awaitRunning();

            // Generate some test data (we need to do this after we started the DurableLog because in the process of
            // recovery, it wipes away all existing metadata).
            streamSegmentIds = createStreamSegmentsWithOperations(streamSegmentCount, metadata1, durableLog);
            List<Operation> queuedOperations = generateOperations(streamSegmentIds, new HashMap<>(), appendsPerStreamSegment, METADATA_CHECKPOINT_EVERY, false, false);
            completionFutures = processOperations(queuedOperations, durableLog);
            OperationWithCompletion.allOf(completionFutures).join();

            // Update the metadata with Storage-related data. Set some arbitrary StorageOffsets and seal 50% of the segments in storage.
            long storageOffset = 0;
            for (long segmentId : streamSegmentIds) {
                val sm = metadata1.getStreamSegmentMetadata(segmentId);
                sm.setStorageLength(Math.min(storageOffset, sm.getLength()));
                storageOffset++;
                if (sm.isSealed() && storageOffset % 2 == 0) {
                    sm.markSealedInStorage();
                }
            }

            // Truncate at the last possible truncation point.
            val originalOperations = readUpToSequenceNumber(durableLog, metadata1.getOperationSequenceNumber());
            long lastCheckpointSeqNo = -1;
            for (Operation o : originalOperations) {
                if (o instanceof MetadataCheckpointOperation) {
                    lastCheckpointSeqNo = o.getSequenceNumber();
                }
            }

            AssertExtensions.assertGreaterThan("Could not find any truncation points.", 0, lastCheckpointSeqNo);
            durableLog.truncate(lastCheckpointSeqNo, TIMEOUT).join();

            // Stop the processor.
            durableLog.stopAsync().awaitTerminated();
        }

        // Start a second DurableLog and then verify the metadata.
        val metadata2 = new MetadataBuilder(CONTAINER_ID).build();
        @Cleanup
        val readIndex2 = new ContainerReadIndex(DEFAULT_READ_INDEX_CONFIG, metadata2, cacheFactory, storage, cacheManager, executorService());
        try (DurableLog durableLog = new DurableLog(ContainerSetup.defaultDurableLogConfig(), metadata2, dataLogFactory, readIndex2, executorService())) {
            durableLog.startAsync().awaitRunning();

            // Check Metadata1 vs Metadata2
            for (long segmentId : streamSegmentIds) {
                val sm1 = metadata1.getStreamSegmentMetadata(segmentId);
                val sm2 = metadata2.getStreamSegmentMetadata(segmentId);
                Assert.assertEquals("StorageLength differs for recovered segment " + segmentId,
                        sm1.getStorageLength(), sm2.getStorageLength());
                Assert.assertEquals("IsSealedInStorage differs for recovered segment " + segmentId,
                        sm1.isSealedInStorage(), sm2.isSealedInStorage());
            }

            // Stop the processor.
            durableLog.stopAsync().awaitTerminated();
        }
    }

    //endregion

    //region Helpers

<<<<<<< HEAD
    /**
     * Creates a number of StreamSegments in the given Metadata and OperationLog.
     */
    HashSet<Long> createStreamSegmentsWithOperations(int streamSegmentCount, ContainerMetadata containerMetadata, OperationLog durableLog) {
        for (int i = 0; i < streamSegmentCount; i++) {
            String name = getStreamSegmentName(i);
            durableLog.add(new CreateSegmentOperation(name, null), TIMEOUT);
        }

        durableLog.operationProcessingBarrier(TIMEOUT).join();
        return new HashSet<>(containerMetadata.getAllStreamSegmentIds());
    }

    /**
     * Creates a number of Transaction Segments in the given Metadata and OperationLog.
     */
    Map<Long, Long> createTransactionsWithOperations(HashSet<Long> streamSegmentIds, int transactionsPerStreamSegment,
                                                     ContainerMetadata containerMetadata, OperationLog durableLog) {
        for (long streamSegmentId : streamSegmentIds) {
            val parentMetadata = containerMetadata.getStreamSegmentMetadata(streamSegmentId);

            for (int i = 0; i < transactionsPerStreamSegment; i++) {
                durableLog.add(new CreateSegmentOperation(parentMetadata.getId(),
                        StreamSegmentNameUtils.getTransactionNameFromId(parentMetadata.getName(), UUID.randomUUID()), null), TIMEOUT);
            }
        }

        durableLog.operationProcessingBarrier(TIMEOUT).join();
        return containerMetadata.getAllStreamSegmentIds().stream()
                                .map(containerMetadata::getStreamSegmentMetadata)
                                .filter(SegmentMetadata::isTransaction)
                                .collect(Collectors.toMap(SegmentMetadata::getId, SegmentMetadata::getParentId));
    }

    private void performLogOperationChecks(Collection<OperationWithCompletion> operations, DurableLog durableLog) {
=======
    private void performLogOperationChecks(List<OperationWithCompletion> operations, DurableLog durableLog) {
>>>>>>> 8cb8cd40
        // Log Operation based checks
        long lastSeqNo = -1;
        val successfulOperations = operations.stream()
                                             .filter(oc -> !oc.completion.isCompletedExceptionally())
                                             .map(oc -> oc.operation)
                                             .filter(Operation::canSerialize)
                                             .collect(Collectors.toList());

        // Writing to the DurableLog is done asynchronously, so wait for the last operation to arrive there before reading.
        durableLog.read(successfulOperations.get(successfulOperations.size() - 1).getSequenceNumber() - 1, 1, TIMEOUT).join();

        // Issue the read for the entire log now.
        Iterator<Operation> logIterator = durableLog.read(-1L, operations.size() + 1, TIMEOUT).join();
        verifyFirstItemIsMetadataCheckpoint(logIterator);
        OperationComparer comparer = new OperationComparer(true);
        for (Operation expectedOp : successfulOperations) {
            // Verify that the operations have been completed and assigned sequential Sequence Numbers.
            AssertExtensions.assertGreaterThan("Operations were not assigned sequential Sequence Numbers.", lastSeqNo, expectedOp.getSequenceNumber());
            lastSeqNo = expectedOp.getSequenceNumber();

            // MemoryLog: verify that the operations match that of the expected list.
            Assert.assertTrue("No more items left to read from DurableLog. Expected: " + expectedOp, logIterator.hasNext());
            comparer.assertEquals("Unexpected Operation in MemoryLog.", expectedOp, logIterator.next()); // Ok to use assertEquals because we are actually expecting the same object here.
        }
    }

    /**
     * Reads the given OperationLog from the beginning up to the given Sequence Number. This method makes use of tail
     * reads in the OperationLog, which handle the case when the OperationProcessor asynchronously adds operations
     * to the log after ack-ing them.
     */
    @SneakyThrows
    private List<Operation> readUpToSequenceNumber(OperationLog durableLog, long seqNo) {
        ArrayList<Operation> result = new ArrayList<>();
        while (true) {
            // Figure out if we've already reached our limit.
            long afterSequence = result.size() == 0 ? -1 : result.get(result.size() - 1).getSequenceNumber();
            if (afterSequence >= seqNo) {
                break;
            }

            // Figure out how much to read. If we don't know, read at least one item so we see what's the first SeqNo
            // in the Log.
            int maxCount = result.size() == 0 ? 1 : (int) (seqNo - result.get(result.size() - 1).getSequenceNumber());
            Iterator<Operation> logIterator = durableLog.read(afterSequence, maxCount, TIMEOUT).get(TIMEOUT.toMillis(), TimeUnit.MILLISECONDS);
            while (logIterator.hasNext()) {
                result.add(logIterator.next());
            }
        }
        return result;
    }

    private void verifyFirstItemIsMetadataCheckpoint(Iterator<Operation> logIterator) {
        Assert.assertTrue("DurableLog is empty even though a MetadataCheckpointOperation was expected.", logIterator.hasNext());
        Operation firstOp = logIterator.next();
        Assert.assertTrue("First operation in DurableLog is not a MetadataCheckpointOperation: " + firstOp, firstOp instanceof MetadataCheckpointOperation);
    }

    private List<OperationWithCompletion> processOperations(Collection<Operation> operations, DurableLog durableLog) {
        return processOperations(operations, durableLog, operations.size() + 1);
    }

    @SneakyThrows
    private List<OperationWithCompletion> processOperations(Collection<Operation> operations, DurableLog durableLog, int waitEvery) {
        List<OperationWithCompletion> completionFutures = new ArrayList<>();
        int index = 0;
        for (Operation o : operations) {
            index++;
            CompletableFuture<Void> completionFuture;
            try {
                completionFuture = durableLog.add(o, TIMEOUT);
            } catch (Exception ex) {
                completionFuture = Futures.failedFuture(ex);
            }

            completionFutures.add(new OperationWithCompletion(o, completionFuture));
            if (index % waitEvery == 0) {
                completionFuture.get(TIMEOUT.toMillis(), TimeUnit.MILLISECONDS);
            }
        }

        return completionFutures;
    }

    private void assertRecoveredOperationsMatch(List<Operation> expected, List<Operation> actual) {
        Assert.assertEquals("Recovered operations do not match original ones. Collections differ in size.", expected.size(), actual.size());
        for (int i = 0; i < expected.size(); i++) {
            Operation expectedItem = expected.get(i);
            Operation actualItem = actual.get(i);
            OperationComparer.DEFAULT.assertEquals(
                    String.format("Recovered operations do not match original ones. Elements at index %d differ. Expected '%s', found '%s'.", i, expectedItem, actualItem),
                    expectedItem, actualItem);
        }
    }

    //endregion

    //region InjectedReadItem

    @Data
    private static class InjectedReadItem implements TestDurableDataLog.ReadItem {
        private final InputStream payload;
        private final int length;
        private final LogAddress address;
    }

    //endregion

    //region ContainerSetup

    private static class ContainerSetup implements AutoCloseable {
        final ScheduledExecutorService executorService;
        final TestDurableDataLogFactory dataLogFactory;
        final AtomicReference<TestDurableDataLog> dataLog;
        final UpdateableContainerMetadata metadata;
        final ReadIndex readIndex;
        final CacheManager cacheManager;
        final Storage storage;
        DurableLogConfig durableLogConfig;
        final CacheFactory cacheFactory;

        ContainerSetup(ScheduledExecutorService executorService) {
            this.dataLog = new AtomicReference<>();
            this.executorService = executorService;
            this.dataLogFactory = new TestDurableDataLogFactory(new InMemoryDurableDataLogFactory(MAX_DATA_LOG_APPEND_SIZE, this.executorService), this.dataLog::set);
            this.metadata = new MetadataBuilder(CONTAINER_ID).build();
            this.cacheFactory = new InMemoryCacheFactory();
            this.storage = InMemoryStorageFactory.newStorage(executorService);
            this.storage.initialize(1);
            this.cacheManager = new CacheManager(DEFAULT_READ_INDEX_CONFIG.getCachePolicy(), this.executorService);
            this.readIndex = new ContainerReadIndex(DEFAULT_READ_INDEX_CONFIG, metadata, this.cacheFactory, this.storage, this.cacheManager, this.executorService);
        }

        @Override
        public void close() {
            this.readIndex.close();
            this.dataLogFactory.close();
            this.storage.close();
            this.cacheFactory.close();
            this.cacheManager.close();
        }

        DurableLog createDurableLog() {
            DurableLogConfig config = this.durableLogConfig == null ? defaultDurableLogConfig() : this.durableLogConfig;
            return new DurableLog(config, this.metadata, this.dataLogFactory, this.readIndex, this.executorService);
        }

        void setDurableLogConfig(DurableLogConfig config) {
            this.durableLogConfig = config;
        }

        static DurableLogConfig defaultDurableLogConfig() {
            return createDurableLogConfig(null, null);
        }

        static DurableLogConfig createDurableLogConfig(Integer checkpointMinCommitCount, Long checkpointMinTotalCommitLength) {
            if (checkpointMinCommitCount == null) {
                checkpointMinCommitCount = Integer.MAX_VALUE;
            }

            if (checkpointMinTotalCommitLength == null) {
                checkpointMinTotalCommitLength = Long.MAX_VALUE;
            }

            return DurableLogConfig
                    .builder()
                    .with(DurableLogConfig.CHECKPOINT_MIN_COMMIT_COUNT, CHECKPOINT_MIN_COMMIT_COUNT)
                    .with(DurableLogConfig.CHECKPOINT_COMMIT_COUNT, checkpointMinCommitCount)
                    .with(DurableLogConfig.CHECKPOINT_TOTAL_COMMIT_LENGTH, checkpointMinTotalCommitLength)
                    .with(DurableLogConfig.START_RETRY_DELAY_MILLIS, START_RETRY_DELAY_MILLIS)
                    .build();
        }
    }

    //endregion

    //region CorruptedDurableLog

    private static class CorruptedDurableLog extends DurableLog {
        private static final AtomicInteger FAIL_AT_INDEX = new AtomicInteger();

        CorruptedDurableLog(DurableLogConfig config, ContainerSetup setup) {
            super(config, setup.metadata, setup.dataLogFactory, setup.readIndex, setup.executorService);
        }

        @Override
        protected SequencedItemList<Operation> createInMemoryLog() {
            return new CorruptedMemoryOperationLog(FAIL_AT_INDEX.get());
        }
    }

    //endregion

}<|MERGE_RESOLUTION|>--- conflicted
+++ resolved
@@ -1385,7 +1385,6 @@
 
     //region Helpers
 
-<<<<<<< HEAD
     /**
      * Creates a number of StreamSegments in the given Metadata and OperationLog.
      */
@@ -1415,15 +1414,12 @@
 
         durableLog.operationProcessingBarrier(TIMEOUT).join();
         return containerMetadata.getAllStreamSegmentIds().stream()
-                                .map(containerMetadata::getStreamSegmentMetadata)
-                                .filter(SegmentMetadata::isTransaction)
-                                .collect(Collectors.toMap(SegmentMetadata::getId, SegmentMetadata::getParentId));
-    }
-
-    private void performLogOperationChecks(Collection<OperationWithCompletion> operations, DurableLog durableLog) {
-=======
+                .map(containerMetadata::getStreamSegmentMetadata)
+                .filter(SegmentMetadata::isTransaction)
+                .collect(Collectors.toMap(SegmentMetadata::getId, SegmentMetadata::getParentId));
+    }
+
     private void performLogOperationChecks(List<OperationWithCompletion> operations, DurableLog durableLog) {
->>>>>>> 8cb8cd40
         // Log Operation based checks
         long lastSeqNo = -1;
         val successfulOperations = operations.stream()
