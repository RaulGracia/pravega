--- conflicted
+++ resolved
@@ -18,11 +18,7 @@
 import io.pravega.shared.metrics.MetricNotifier;
 import io.pravega.shared.protocol.netty.WireCommands.AppendBlock;
 import io.pravega.shared.protocol.netty.WireCommands.AppendBlockEnd;
-<<<<<<< HEAD
 import io.pravega.shared.protocol.netty.WireCommands.Hello;
-import io.pravega.shared.protocol.netty.WireCommands.Padding;
-=======
->>>>>>> 4bea41fe
 import io.pravega.shared.protocol.netty.WireCommands.PartialEvent;
 import io.pravega.shared.protocol.netty.WireCommands.SetupAppend;
 import java.io.IOException;
@@ -394,7 +390,7 @@
         writePadding(out);
         completeAppend(null, out);
     }
-    
+
     private void writePadding(ByteBuf out) {
         out.writeInt(WireCommandType.PADDING.getCode());
         out.writeInt(bytesLeftInBlock);
